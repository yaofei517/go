// Copyright 2009 The Go Authors. All rights reserved.
// Use of this source code is governed by a BSD-style
// license that can be found in the LICENSE file.

// Garbage collector (GC).
//
// GC is:
// - mark&sweep
// - mostly precise (with the exception of some C-allocated objects, assembly frames/arguments, etc)
// - parallel (up to MaxGcproc threads)
// - partially concurrent (mark is stop-the-world, while sweep is concurrent)
// - non-moving/non-compacting
// - full (non-partial)
//
// GC rate.
// Next GC is after we've allocated an extra amount of memory proportional to
// the amount already in use. The proportion is controlled by GOGC environment variable
// (100 by default). If GOGC=100 and we're using 4M, we'll GC again when we get to 8M
// (this mark is tracked in next_gc variable). This keeps the GC cost in linear
// proportion to the allocation cost. Adjusting GOGC just changes the linear constant
// (and also the amount of extra memory used).
//
// Concurrent sweep.
// The sweep phase proceeds concurrently with normal program execution.
// The heap is swept span-by-span both lazily (when a goroutine needs another span)
// and concurrently in a background goroutine (this helps programs that are not CPU bound).
// However, at the end of the stop-the-world GC phase we don't know the size of the live heap,
// and so next_gc calculation is tricky and happens as follows.
// At the end of the stop-the-world phase next_gc is conservatively set based on total
// heap size; all spans are marked as "needs sweeping".
// Whenever a span is swept, next_gc is decremented by GOGC*newly_freed_memory.
// The background sweeper goroutine simply sweeps spans one-by-one bringing next_gc
// closer to the target value. However, this is not enough to avoid over-allocating memory.
// Consider that a goroutine wants to allocate a new span for a large object and
// there are no free swept spans, but there are small-object unswept spans.
// If the goroutine naively allocates a new span, it can surpass the yet-unknown
// target next_gc value. In order to prevent such cases (1) when a goroutine needs
// to allocate a new small-object span, it sweeps small-object spans for the same
// object size until it frees at least one object; (2) when a goroutine needs to
// allocate large-object span from heap, it sweeps spans until it frees at least
// that many pages into heap. Together these two measures ensure that we don't surpass
// target next_gc value by a large margin. There is an exception: if a goroutine sweeps
// and frees two nonadjacent one-page spans to the heap, it will allocate a new two-page span,
// but there can still be other one-page unswept spans which could be combined into a two-page span.
// It's critical to ensure that no operations proceed on unswept spans (that would corrupt
// mark bits in GC bitmap). During GC all mcaches are flushed into the central cache,
// so they are empty. When a goroutine grabs a new span into mcache, it sweeps it.
// When a goroutine explicitly frees an object or sets a finalizer, it ensures that
// the span is swept (either by sweeping it, or by waiting for the concurrent sweep to finish).
// The finalizer goroutine is kicked off only when all spans are swept.
// When the next GC starts, it sweeps all not-yet-swept spans (if any).

#include "runtime.h"
#include "arch_GOARCH.h"
#include "malloc.h"
#include "stack.h"
#include "mgc0.h"
#include "chan.h"
#include "race.h"
#include "type.h"
#include "typekind.h"
#include "funcdata.h"
#include "textflag.h"

enum {
	Debug		= 0,
	ConcurrentSweep	= 1,

	FinBlockSize	= 4*1024,
	RootData	= 0,
	RootBss		= 1,
	RootFinalizers	= 2,
	RootSpans	= 3,
	RootFlushCaches = 4,
	RootCount	= 5,
};

// ptrmask for an allocation containing a single pointer.
static byte oneptr[] = {BitsPointer};

// Initialized from $GOGC.  GOGC=off means no gc.
extern int32 runtime·gcpercent;

// Holding worldsema grants an M the right to try to stop the world.
// The procedure is:
//
//	runtime·semacquire(&runtime·worldsema);
//	m->gcing = 1;
//	runtime·stoptheworld();
//
//	... do stuff ...
//
//	m->gcing = 0;
//	runtime·semrelease(&runtime·worldsema);
//	runtime·starttheworld();
//
uint32 runtime·worldsema = 1;

typedef struct Markbits Markbits;
struct Markbits {
	byte *bitp; // pointer to the byte holding xbits
 	byte shift; // bits xbits needs to be shifted to get bits
	byte xbits; // byte holding all the bits from *bitp
	byte bits;  // bits relevant to corresponding slot.
};

extern byte runtime·data[];
extern byte runtime·edata[];
extern byte runtime·bss[];
extern byte runtime·ebss[];

extern byte runtime·gcdata[];
extern byte runtime·gcbss[];

Mutex	runtime·finlock;	// protects the following variables
G*	runtime·fing;		// goroutine that runs finalizers
FinBlock*	runtime·finq;	// list of finalizers that are to be executed
FinBlock*	runtime·finc;	// cache of free blocks
static byte finptrmask[FinBlockSize/PtrSize/PointersPerByte];
bool	runtime·fingwait;
bool	runtime·fingwake;
FinBlock	*runtime·allfin;	// list of all blocks

BitVector	runtime·gcdatamask;
BitVector	runtime·gcbssmask;

Mutex	runtime·gclock;

static Workbuf* getpartial(void);
static void	putpartial(Workbuf*);
static Workbuf* getempty(Workbuf*);
static Workbuf* getfull(Workbuf*);
static void	putempty(Workbuf*);
static Workbuf* handoff(Workbuf*);
static void	gchelperstart(void);
static void	flushallmcaches(void);
static bool	scanframe(Stkframe*, void*);
static void	scanstack(G*);
static BitVector	unrollglobgcprog(byte*, uintptr);
static void     scanblock(byte*, uintptr, byte*);
static byte*    objectstart(byte*, Markbits*);
static Workbuf*	greyobject(byte*, Markbits*, Workbuf*);
static bool     inheap(byte*);
static void	slottombits(byte*, Markbits*);

void runtime·bgsweep(void);
static FuncVal bgsweepv = {runtime·bgsweep};

typedef struct WorkData WorkData;
struct WorkData {
	uint64	full;  // lock-free list of full blocks
	uint64	empty; // lock-free list of empty blocks
	byte	pad0[CacheLineSize]; // prevents false-sharing between full/empty and nproc/nwait
	uint32	nproc;
	int64	tstart;
	volatile uint32	nwait;
	volatile uint32	ndone;
	Note	alldone;
	ParFor*	markfor;

	// Copy of mheap.allspans for marker or sweeper.
	MSpan**	spans;
	uint32	nspan;
};
WorkData runtime·work;

// Is address b in the known heap. If it doesn't have a valid gcmap
// returns false. For example pointers into stacks will return false.
static bool
inheap(byte *b)
{
	MSpan *s;
	pageID k;
	uintptr x;

	if(b == nil || b < runtime·mheap.arena_start || b >= runtime·mheap.arena_used)
		return false;
	// Not a beginning of a block, consult span table to find the block beginning.
	k = (uintptr)b>>PageShift;
	x = k;
	x -= (uintptr)runtime·mheap.arena_start>>PageShift;
	s = runtime·mheap.spans[x];
	if(s == nil || k < s->start || b >= s->limit || s->state != MSpanInUse)
		return false;
	return true;
}

// Given an address in the heap return the relevant byte from the gcmap. This routine
// can be used on addresses to the start of an object or to the interior of the an object.
static void
slottombits(byte *obj, Markbits *mbits)
{
	uintptr off;

	off = (uintptr*)((uintptr)obj&~(PtrSize-1)) - (uintptr*)runtime·mheap.arena_start;
	mbits->bitp = runtime·mheap.arena_start - off/wordsPerBitmapByte - 1;
	mbits->shift = (off % wordsPerBitmapByte) * gcBits;
	mbits->xbits = *mbits->bitp;
	mbits->bits = (mbits->xbits >> mbits->shift) & bitMask;
}

// b is a pointer into the heap.
// Find the start of the object refered to by b.
// Set mbits to the associated bits from the bit map.
static byte*
objectstart(byte *b, Markbits *mbits)
{
	byte *obj, *p;
	MSpan *s;
	pageID k;
	uintptr x, size, idx;

	obj = (byte*)((uintptr)b&~(PtrSize-1));
	for(;;) {
		slottombits(obj, mbits);
		if(mbits->bits&bitBoundary == bitBoundary)
			break;
		
		// Not a beginning of a block, consult span table to find the block beginning.
		k = (uintptr)obj>>PageShift;
		x = k;
		x -= (uintptr)runtime·mheap.arena_start>>PageShift;
		s = runtime·mheap.spans[x];
		if(s == nil || k < s->start || obj >= s->limit || s->state != MSpanInUse){
			if(s->state == MSpanStack)
				break; // This is legit.

			// The following is catching some bugs left over from
			// us not being rigerous about what data structures are
			// hold valid pointers and different parts of the system
			// considering different structures as roots. For example
			// if there is a pointer into a stack that is left in 
			// a global data structure but that part of the runtime knows that 
			// those structures will be reinitialized before they are 
			// reused. Unfortunately the GC believes these roots are valid.
			// Typically a stack gets moved and only the structures that part of
			// the system knows are alive are updated. The span is freed
			// after the stack copy and the pointer is still alive. This 
			// check is catching that bug but for now we will not throw, 
			// instead we will simply break out of this routine and depend
			// on the caller to recognize that this pointer is not a valid 
			// heap pointer. I leave the code that catches the bug so that once
			// resolved we can turn this check back on and throw.

			//runtime·printf("Runtime: Span weird: obj=%p, k=%p", obj, k);
			//if (s == nil)
			//	runtime·printf(" s=nil\n");
			//else
			//	runtime·printf(" s->start=%p s->limit=%p, s->state=%d\n", s->start*PageSize, s->limit, s->state);
			//runtime·throw("Blowup on weird span");
			break; // We are not in a real block throw??
		}
		p = (byte*)((uintptr)s->start<<PageShift);
		if(s->sizeclass != 0) {
			size = s->elemsize;
			idx = ((byte*)obj - p)/size;
			p = p+idx*size;
		}
		if(p == obj) {
			runtime·printf("runtime: failed to find block beginning for %p s=%p s->limit=%p\n",
				       p, s->start*PageSize, s->limit);
			runtime·throw("failed to find block beginning");
		}
		obj = p;
	}
	// if size(obj.firstfield) < PtrSize, the &obj.secondfield could map to the boundary bit
	// Clear any low bits to get to the start of the object.
	// greyobject depends on this.
	return obj;
}

// obj is the start of an object with mark mbits.
// If it isn't already marked, mark it and enqueue into workbuf.
// Return possibly new workbuf to use.
static Workbuf*
greyobject(byte *obj, Markbits *mbits, Workbuf *wbuf) 
{
	// obj should be start of allocation, and so must be at least pointer-aligned.
	if(((uintptr)obj & (PtrSize-1)) != 0)
		runtime·throw("greyobject: obj not pointer-aligned");

	// If marked we have nothing to do.
	if((mbits->bits&bitMarked) != 0)
		return wbuf;

	// Each byte of GC bitmap holds info for two words.
	// If the current object is larger than two words, or if the object is one word
	// but the object it shares the byte with is already marked,
	// then all the possible concurrent updates are trying to set the same bit,
	// so we can use a non-atomic update.
	if((mbits->xbits&(bitMask|(bitMask<<gcBits))) != (bitBoundary|(bitBoundary<<gcBits)) ||
				work.nproc == 1)
		*mbits->bitp = mbits->xbits | (bitMarked<<mbits->shift);
	else
		runtime·atomicor8(mbits->bitp, bitMarked<<mbits->shift);
	
	if(((mbits->xbits>>(mbits->shift+2))&BitsMask) == BitsDead)
		return wbuf;  // noscan object

	// Queue the obj for scanning. The PREFETCH(obj) logic has been removed but
	// seems like a nice optimization that can be added back in.
	// There needs to be time between the PREFETCH and the use.
	// Previously we put the obj in an 8 element buffer that is drained at a rate
	// to give the PREFETCH time to do its work.
	// Use of PREFETCHNTA might be more appropriate than PREFETCH

	// If workbuf is full, obtain an empty one.
	if(wbuf->nobj >= nelem(wbuf->obj)) {
		wbuf = getempty(wbuf);
	}

	wbuf->obj[wbuf->nobj] = obj;
	wbuf->nobj++;
	return wbuf;                    
}

// Scan the object b of size n, adding pointers to wbuf.
// Return possibly new wbuf to use.
// If ptrmask != nil, it specifies where pointers are in b.
// If ptrmask == nil, the GC bitmap should be consulted.
// In this case, n may be an overestimate of the size; the GC bitmap
// must also be used to make sure the scan stops at the end of b.
static Workbuf*
scanobject(byte *b, uintptr n, byte *ptrmask, Workbuf *wbuf)
{
	byte *obj, *arena_start, *arena_used, *ptrbitp, bits, cshift, cached;
	uintptr i;
	intptr ncached;
	Markbits mbits;

	arena_start = (byte*)runtime·mheap.arena_start;
	arena_used = runtime·mheap.arena_used;
	ptrbitp = nil;
	cached = 0;
	ncached = 0;

	// Find bits of the beginning of the object.
	if(ptrmask == nil) {
		b = objectstart(b, &mbits);
		ptrbitp = mbits.bitp; //arena_start - off/wordsPerBitmapByte - 1;
		cshift = mbits.shift; //(off % wordsPerBitmapByte) * gcBits;
		cached = *ptrbitp >> cshift;
		cached &= ~bitBoundary;
		ncached = (8 - cshift)/gcBits;
	}
	for(i = 0; i < n; i += PtrSize) {
		// Find bits for this word.
		if(ptrmask != nil) {
			// dense mask (stack or data)
			bits = (ptrmask[(i/PtrSize)/4]>>(((i/PtrSize)%4)*BitsPerPointer))&BitsMask;
		} else {
			// Check if we have reached end of span.
			if((((uintptr)b+i)%PageSize) == 0 &&
				runtime·mheap.spans[(b-arena_start)>>PageShift] != runtime·mheap.spans[(b+i-arena_start)>>PageShift])
				break;
			// Consult GC bitmap.
			if(ncached <= 0) {
				// Refill cache.
				cached = *--ptrbitp;
				ncached = 2;
			}
			bits = cached;
			cached >>= gcBits;
			ncached--;
			
			if((bits&bitBoundary) != 0)
				break; // reached beginning of the next object
			bits = (bits>>2)&BitsMask;
			if(bits == BitsDead)
				break; // reached no-scan part of the object
		} 

		if(bits == BitsScalar || bits == BitsDead)
			continue;
		if(bits != BitsPointer)
			runtime·throw("unexpected garbage collection bits");

		obj = *(byte**)(b+i);
		// At this point we have extracted the next potential pointer.
		// Check if it points into heap.
		if(obj == nil || obj < arena_start || obj >= arena_used)
			continue;
		// Mark the object. return some important bits.
		// We we combine the following two rotines we don't have to pass mbits or obj around.
		obj = objectstart(obj, &mbits);
		wbuf = greyobject(obj, &mbits, wbuf);
	}
	return wbuf;
}

// scanblock starts by scanning b as scanobject would.
// If the gcphase is GCscan, that's all scanblock does.
// Otherwise it traverses some fraction of the pointers it found in b, recursively.
// As a special case, scanblock(nil, 0, nil) means to scan previously queued work,
// stopping only when no work is left in the system.
static void
scanblock(byte *b, uintptr n, byte *ptrmask)
{
	Workbuf *wbuf;
	bool keepworking;

	wbuf = getpartial();
	if(b != nil) {
		wbuf = scanobject(b, n, ptrmask, wbuf);
		if(runtime·gcphase == GCscan) {
			putpartial(wbuf);
			return;
		}
	}

	keepworking = b == nil;

	// ptrmask can have 2 possible values:
	// 1. nil - obtain pointer mask from GC bitmap.
	// 2. pointer to a compact mask (for stacks and data).
	for(;;) {
		if(wbuf->nobj == 0) {
			if(!keepworking) {
				putempty(wbuf);
				return;
			}
			// Refill workbuf from global queue.
			wbuf = getfull(wbuf);
			if(wbuf == nil) // nil means out of work barrier reached
				return;
		}

		// If another proc wants a pointer, give it some.
<<<<<<< HEAD
		if(work.nwait > 0 && wbuf->nobj > 4 && work.full == 0) {
			wbuf = handoff(wbuf);
=======
		if(runtime·work.nwait > 0 && nobj > 4 && runtime·work.full == 0) {
			wbuf->nobj = nobj;
			wbuf = handoff(wbuf);
			nobj = wbuf->nobj;
			wp = &wbuf->obj[nobj];
		}

		wp--;
		nobj--;
		b = *wp;
		n = arena_used - b; // scan until next bitBoundary or BitsDead
		ptrmask = nil; // use GC bitmap for pointer info

	scanobj:
		// Find bits of the beginning of the object.
		if(ptrmask == nil) {
			off = (uintptr*)b - (uintptr*)arena_start;
			ptrbitp = arena_start - off/wordsPerBitmapByte - 1;
			shift = (off % wordsPerBitmapByte) * gcBits;
			cached = *ptrbitp >> shift;
			cached &= ~bitBoundary;
			ncached = (8 - shift)/gcBits;
		}
		for(i = 0; i < n; i += PtrSize) {
			obj = nil;
			// Find bits for this word.
			if(ptrmask == nil) {
				// Check is we have reached end of span.
				if((((uintptr)b+i)%PageSize) == 0 &&
					runtime·mheap.spans[(b-arena_start)>>PageShift] != runtime·mheap.spans[(b+i-arena_start)>>PageShift])
					break;
				// Consult GC bitmap.
				if(ncached <= 0) {
					// Refill cache.
					cached = *--ptrbitp;
					ncached = 2;
				}
				bits = cached;
				cached >>= gcBits;
				ncached--;
				if((bits&bitBoundary) != 0)
					break; // reached beginning of the next object
				bits = (bits>>2)&BitsMask;
				if(bits == BitsDead)
					break; // reached no-scan part of the object
			} else // dense mask (stack or data)
				bits = (ptrmask[(i/PtrSize)/4]>>(((i/PtrSize)%4)*BitsPerPointer))&BitsMask;

			if(bits == BitsScalar || bits == BitsDead)
				continue;
			if(bits == BitsPointer) {
				obj = *(byte**)(b+i);
				goto markobj;
			}

			// With those three out of the way, must be multi-word.
			if(bits != BitsMultiWord)
				runtime·throw("unexpected garbage collection bits");
			// Find the next pair of bits.
			if(ptrmask == nil) {
				if(ncached <= 0) {
					// Refill cache.
					cached = *--ptrbitp;
					ncached = 2;
				}
				bits = (cached>>2)&BitsMask;
			} else
				bits = (ptrmask[((i+PtrSize)/PtrSize)/4]>>((((i+PtrSize)/PtrSize)%4)*BitsPerPointer))&BitsMask;

			switch(bits) {
			default:
				runtime·throw("unexpected garbage collection bits");
			case BitsIface:
				iface = (Iface*)(b+i);
				if(iface->tab != nil) {
					typ = iface->tab->type;
					if(!(typ->kind&KindDirectIface) || !(typ->kind&KindNoPointers))
						obj = iface->data;
				}
				break;
			case BitsEface:
				eface = (Eface*)(b+i);
				typ = eface->type;
				if(typ != nil) {
					if(!(typ->kind&KindDirectIface) || !(typ->kind&KindNoPointers))
						obj = eface->data;
				}
				break;
			}

			i += PtrSize;
			cached >>= gcBits;
			ncached--;

		markobj:
			// At this point we have extracted the next potential pointer.
			// Check if it points into heap.
			if(obj == nil || obj < arena_start || obj >= arena_used)
				continue;
			// Mark the object.
			off = (uintptr*)obj - (uintptr*)arena_start;
			bitp = arena_start - off/wordsPerBitmapByte - 1;
			shift = (off % wordsPerBitmapByte) * gcBits;
			xbits = *bitp;
			bits = (xbits >> shift) & bitMask;
			if((bits&bitBoundary) == 0) {
				// Not a beginning of a block, consult span table to find the block beginning.
				k = (uintptr)obj>>PageShift;
				x = k;
				x -= (uintptr)arena_start>>PageShift;
				s = runtime·mheap.spans[x];
				if(s == nil || k < s->start || obj >= s->limit || s->state != MSpanInUse)
					continue;
				p = (byte*)((uintptr)s->start<<PageShift);
				if(s->sizeclass != 0) {
					size = s->elemsize;
					idx = ((byte*)obj - p)/size;
					p = p+idx*size;
				}
				if(p == obj) {
					runtime·printf("runtime: failed to find block beginning for %p s=%p s->limit=%p\n",
						p, s->start*PageSize, s->limit);
					runtime·throw("failed to find block beginning");
				}
				obj = p;
				goto markobj;
			}

			// Now we have bits, bitp, and shift correct for
			// obj pointing at the base of the object.
			// Only care about not marked objects.
			if((bits&bitMarked) != 0)
				continue;
			// If obj size is greater than 8, then each byte of GC bitmap
			// contains info for at most one object. In such case we use
			// non-atomic byte store to mark the object. This can lead
			// to double enqueue of the object for scanning, but scanning
			// is an idempotent operation, so it is OK. This cannot lead
			// to bitmap corruption because the single marked bit is the
			// only thing that can change in the byte.
			// For 8-byte objects we use non-atomic store, if the other
			// quadruple is already marked. Otherwise we resort to CAS
			// loop for marking.
			if((xbits&(bitMask|(bitMask<<gcBits))) != (bitBoundary|(bitBoundary<<gcBits)) ||
				runtime·work.nproc == 1)
				*bitp = xbits | (bitMarked<<shift);
			else
				runtime·atomicor8(bitp, bitMarked<<shift);

			if(((xbits>>(shift+2))&BitsMask) == BitsDead)
				continue;  // noscan object

			// Queue the obj for scanning.
			PREFETCH(obj);
			obj = (byte*)((uintptr)obj & ~(PtrSize-1));
			p = scanbuf[scanbufpos];
			scanbuf[scanbufpos++] = obj;
			if(scanbufpos == nelem(scanbuf))
				scanbufpos = 0;
			if(p == nil)
				continue;

			// If workbuf is full, obtain an empty one.
			if(nobj >= nelem(wbuf->obj)) {
				wbuf->nobj = nobj;
				wbuf = getempty(wbuf);
				nobj = wbuf->nobj;
				wp = &wbuf->obj[nobj];
			}
			*wp = p;
			wp++;
			nobj++;
>>>>>>> c65a47f8
		}

		// This might be a good place to add prefetch code...
		// if(wbuf->nobj > 4) {
		//         PREFETCH(wbuf->obj[wbuf->nobj - 3];
		//  }
		--wbuf->nobj;
		b = wbuf->obj[wbuf->nobj];
		wbuf = scanobject(b, runtime·mheap.arena_used - b, nil, wbuf);
	}
}

static void
markroot(ParFor *desc, uint32 i)
{
	FinBlock *fb;
	MSpan *s;
	uint32 spanidx, sg;
	G *gp;
	void *p;
	uint32 status;
	bool restart;

	USED(&desc);
	// Note: if you add a case here, please also update heapdump.c:dumproots.
	switch(i) {
	case RootData:
		scanblock(runtime·data, runtime·edata - runtime·data, runtime·gcdatamask.bytedata);
		break;

	case RootBss:
		scanblock(runtime·bss, runtime·ebss - runtime·bss, runtime·gcbssmask.bytedata);
		break;

	case RootFinalizers:
		for(fb=runtime·allfin; fb; fb=fb->alllink)
			scanblock((byte*)fb->fin, fb->cnt*sizeof(fb->fin[0]), finptrmask);
		break;

	case RootSpans:
		// mark MSpan.specials
		sg = runtime·mheap.sweepgen;
		for(spanidx=0; spanidx<runtime·work.nspan; spanidx++) {
			Special *sp;
			SpecialFinalizer *spf;

			s = runtime·work.spans[spanidx];
			if(s->state != MSpanInUse)
				continue;
			if(s->sweepgen != sg) {
				runtime·printf("sweep %d %d\n", s->sweepgen, sg);
				runtime·throw("gc: unswept span");
			}
			for(sp = s->specials; sp != nil; sp = sp->next) {
				if(sp->kind != KindSpecialFinalizer)
					continue;
				// don't mark finalized object, but scan it so we
				// retain everything it points to.
				spf = (SpecialFinalizer*)sp;
				// A finalizer can be set for an inner byte of an object, find object beginning.
				p = (void*)((s->start << PageShift) + spf->special.offset/s->elemsize*s->elemsize);
				if(runtime·gcphase != GCscan)
					scanblock(p, s->elemsize, nil); // Scanned during mark phase
				scanblock((void*)&spf->fn, PtrSize, oneptr);
			}
		}
		break;

	case RootFlushCaches:
		flushallmcaches();
		break;

	default:
		// the rest is scanning goroutine stacks
		if(i - RootCount >= runtime·allglen)
			runtime·throw("markroot: bad index");
		gp = runtime·allg[i - RootCount];
		// remember when we've first observed the G blocked
		// needed only to output in traceback
		status = runtime·readgstatus(gp); // We are not in a scan state
		if((status == Gwaiting || status == Gsyscall) && gp->waitsince == 0)
			gp->waitsince = runtime·work.tstart;
		// Shrink a stack if not much of it is being used.
		runtime·shrinkstack(gp);
		if(runtime·readgstatus(gp) == Gdead) 
			gp->gcworkdone = true;
		else 
			gp->gcworkdone = false; 
		restart = runtime·stopg(gp);

		// goroutine will scan its own stack when it stops running.
		// Wait until it has.
		while((status = runtime·readgstatus(gp)) == Grunning && !gp->gcworkdone) {
			if(status == Gdead) {
				// TBD you need to explain why Gdead without gp->gcworkdone
				// being true. If there is a race then it needs to be
				// explained here.
				gp->gcworkdone = true; // scan is a noop
				break;
				//do nothing, scan not needed. 
			}
			// try again
		}

		//		scanstack(gp); now done as part of gcphasework
		// But to make sure we finished we need to make sure that
		// the stack traps have all responded so drop into
		// this while loop until they respond.
		if(!gp->gcworkdone)
			// For some reason a G has not completed its work. This is  a bug that
			// needs to be investigated. For now I'll just print this message in
			// case the bug is benign.
			runtime·printf("runtime:markroot: post stack scan work not done gp=%p has status %x\n", gp, status);

		if(restart)
			runtime·restartg(gp);
		break;
	}
}

// Get an empty work buffer off the work.empty list,
// allocating new buffers as needed.
static Workbuf*
getempty(Workbuf *b)
{
	MCache *c;

	if(b != nil)
		runtime·lfstackpush(&runtime·work.full, &b->node);
	b = nil;
	c = g->m->mcache;
	if(c->gcworkbuf != nil) {
		b = c->gcworkbuf;
		c->gcworkbuf = nil;
	}
	if(b == nil)
<<<<<<< HEAD
		b = (Workbuf*)runtime·lfstackpop(&work.empty);
	if(b == nil) {
=======
		b = (Workbuf*)runtime·lfstackpop(&runtime·work.empty);
	if(b == nil)
>>>>>>> c65a47f8
		b = runtime·persistentalloc(sizeof(*b), CacheLineSize, &mstats.gc_sys);
		b->nobj = 0;
	}
	if(b->nobj != 0) 
		runtime·throw("getempty: b->nobj not 0/n");
	b->nobj = 0;
	return b;
}

static void
putempty(Workbuf *b)
{
	MCache *c;

	if(b->nobj != 0) 
		runtime·throw("putempty: b->nobj=%D not 0\n");
	c = g->m->mcache;
	if(c->gcworkbuf == nil) {
		c->gcworkbuf = b;
		return;
	}
	runtime·lfstackpush(&runtime·work.empty, &b->node);
}

// Get an partially empty work buffer from the mcache structure
// and if non is available get an empty one.
static Workbuf*
getpartial(void)
{
	MCache *c;
	Workbuf *b;

	c = g->m->mcache;
	if(c->gcworkbuf != nil) {
		b = c->gcworkbuf;
		c->gcworkbuf = nil;
	} else {
		b = getempty(nil);
	}
	return b;
}

static void
putpartial(Workbuf *b)
{
	MCache *c;

	c = g->m->mcache;
	if(c->gcworkbuf == nil) {
		c->gcworkbuf = b;
		return;
	}

	runtime·throw("putpartial: c->gcworkbuf is not nil\n");
	
	runtime·lfstackpush(&work.full, &b->node);
}

void
runtime·gcworkbuffree(Workbuf *b)
{
	if(b != nil) {
		if(b->nobj != 0) 
			runtime·throw("gcworkbufferfree: b->nobj not 0\n");
		putempty(b);
	}
}


// Get a full work buffer off the work.full list, or return nil.
// getfull acts as a barrier for work.nproc helpers. As long as one
// gchelper is actively marking objects it
// may create a workbuffer that the other helpers can work on.
// The for loop either exits when a work buffer is found
// or when _all_ of the work.nproc gc helpers are in the loop 
// looking for work and thus not capable of creating new work.
// This is in fact the termination condition for the STW mark 
// phase.
static Workbuf*
getfull(Workbuf *b)
{
	int32 i;

<<<<<<< HEAD
	if(b != nil) {
		if(b->nobj != 0) 
			runtime·printf("runtime:getfull: b->nobj=%D not 0.", b->nobj);
		runtime·lfstackpush(&work.empty, &b->node);
	}
	b = (Workbuf*)runtime·lfstackpop(&work.full);
	if(b != nil || work.nproc == 1)
=======
	if(b != nil)
		runtime·lfstackpush(&runtime·work.empty, &b->node);
	b = (Workbuf*)runtime·lfstackpop(&runtime·work.full);
	if(b != nil || runtime·work.nproc == 1)
>>>>>>> c65a47f8
		return b;

	runtime·xadd(&runtime·work.nwait, +1);
	for(i=0;; i++) {
		if(runtime·work.full != 0) {
			runtime·xadd(&runtime·work.nwait, -1);
			b = (Workbuf*)runtime·lfstackpop(&runtime·work.full);
			if(b != nil)
				return b;
			runtime·xadd(&runtime·work.nwait, +1);
		}
		if(runtime·work.nwait == runtime·work.nproc)
			return nil;
		if(i < 10) {
			g->m->gcstats.nprocyield++;
			runtime·procyield(20);
		} else if(i < 20) {
			g->m->gcstats.nosyield++;
			runtime·osyield();
		} else {
			g->m->gcstats.nsleep++;
			runtime·usleep(100);
		}
	}
}

static Workbuf*
handoff(Workbuf *b)
{
	int32 n;
	Workbuf *b1;

	// Make new buffer with half of b's pointers.
	b1 = getempty(nil);
	n = b->nobj/2;
	b->nobj -= n;
	b1->nobj = n;
	runtime·memmove(b1->obj, b->obj+b->nobj, n*sizeof b1->obj[0]);
	g->m->gcstats.nhandoff++;
	g->m->gcstats.nhandoffcnt += n;

	// Put b on full list - let first half of b get stolen.
	runtime·lfstackpush(&runtime·work.full, &b->node);
	return b1;
}

BitVector
runtime·stackmapdata(StackMap *stackmap, int32 n)
{
	if(n < 0 || n >= stackmap->n)
		runtime·throw("stackmapdata: index out of range");
	return (BitVector){stackmap->nbit, stackmap->bytedata + n*((stackmap->nbit+31)/32*4)};
}

// Scan a stack frame: local variables and function arguments/results.
static bool
scanframe(Stkframe *frame, void *unused)
{
	Func *f;
	StackMap *stackmap;
	BitVector bv;
	uintptr size, minsize;
	uintptr targetpc;
	int32 pcdata;

	USED(unused);
	f = frame->fn;
	targetpc = frame->continpc;
	if(targetpc == 0) {
		// Frame is dead.
		return true;
	}
	if(Debug > 1)
		runtime·printf("scanframe %s\n", runtime·funcname(f));
	if(targetpc != f->entry)
		targetpc--;
	pcdata = runtime·pcdatavalue(f, PCDATA_StackMapIndex, targetpc);
	if(pcdata == -1) {
		// We do not have a valid pcdata value but there might be a
		// stackmap for this function.  It is likely that we are looking
		// at the function prologue, assume so and hope for the best.
		pcdata = 0;
	}

	// Scan local variables if stack frame has been allocated.
	size = frame->varp - frame->sp;
	if(thechar != '6' && thechar != '8')
		minsize = sizeof(uintptr);
	else
		minsize = 0;
	if(size > minsize) {
		stackmap = runtime·funcdata(f, FUNCDATA_LocalsPointerMaps);
		if(stackmap == nil || stackmap->n <= 0) {
			runtime·printf("runtime: frame %s untyped locals %p+%p\n", runtime·funcname(f), (byte*)(frame->varp-size), size);
			runtime·throw("missing stackmap");
		}

		// Locals bitmap information, scan just the pointers in locals.
		if(pcdata < 0 || pcdata >= stackmap->n) {
			// don't know where we are
			runtime·printf("runtime: pcdata is %d and %d locals stack map entries for %s (targetpc=%p)\n",
				pcdata, stackmap->n, runtime·funcname(f), targetpc);
			runtime·throw("scanframe: bad symbol table");
		}
		bv = runtime·stackmapdata(stackmap, pcdata);
		size = (bv.n * PtrSize) / BitsPerPointer;
		scanblock((byte*)(frame->varp - size), bv.n/BitsPerPointer*PtrSize, bv.bytedata);
	}

	// Scan arguments.
	if(frame->arglen > 0) {
		if(frame->argmap != nil)
			bv = *frame->argmap;
		else {
			stackmap = runtime·funcdata(f, FUNCDATA_ArgsPointerMaps);
			if(stackmap == nil || stackmap->n <= 0) {
				runtime·printf("runtime: frame %s untyped args %p+%p\n", runtime·funcname(f), frame->argp, (uintptr)frame->arglen);
				runtime·throw("missing stackmap");
			}
			if(pcdata < 0 || pcdata >= stackmap->n) {
				// don't know where we are
				runtime·printf("runtime: pcdata is %d and %d args stack map entries for %s (targetpc=%p)\n",
					pcdata, stackmap->n, runtime·funcname(f), targetpc);
				runtime·throw("scanframe: bad symbol table");
			}
 			bv = runtime·stackmapdata(stackmap, pcdata);
		}
		scanblock((byte*)frame->argp, bv.n/BitsPerPointer*PtrSize, bv.bytedata);
 	}
 	return true;
}

static void
scanstack(G *gp)
{
	M *mp;
	bool (*fn)(Stkframe*, void*);

	if(runtime·readgstatus(gp)&Gscan == 0) {
		runtime·printf("runtime: gp=%p, goid=%D, gp->atomicstatus=%d\n", gp, gp->goid, runtime·readgstatus(gp));
		runtime·throw("mark - bad status");
	}

	switch(runtime·readgstatus(gp)&~Gscan) {
	default:
		runtime·printf("runtime: gp=%p, goid=%D, gp->atomicstatus=%d\n", gp, gp->goid, runtime·readgstatus(gp));
		runtime·throw("mark - bad status");
	case Gdead:
		return;
	case Grunning:
		runtime·printf("runtime: gp=%p, goid=%D, gp->atomicstatus=%d\n", gp, gp->goid, runtime·readgstatus(gp));
		runtime·throw("mark - world not stopped");
	case Grunnable:
	case Gsyscall:
	case Gwaiting:
		break;
	}

	if(gp == g)
		runtime·throw("can't scan our own stack");
	if((mp = gp->m) != nil && mp->helpgc)
		runtime·throw("can't scan gchelper stack");

	fn = scanframe;
	runtime·gentraceback(~(uintptr)0, ~(uintptr)0, 0, gp, 0, nil, 0x7fffffff, &fn, nil, false);
	runtime·tracebackdefers(gp, &fn, nil);
}

// The gp has been moved to a gc safepoint. If there is gcphase specific
// work it is done here. 
void
runtime·gcphasework(G *gp)
{
	switch(runtime·gcphase) {
	default:
		runtime·throw("gcphasework in bad gcphase");
	case GCoff:
	case GCquiesce:
	case GCstw:
	case GCsweep:
		// No work.
		break;
	case GCscan:
		// scan the stack, mark the objects, put pointers in work buffers
		// hanging off the P where this is being run.
		scanstack(gp);
		break;
	case GCmark:
	case GCmarktermination:
		//
		// Disabled until concurrent GC is implemented
		// but indicate the scan has been done. 
		scanstack(gp);
		// scanstack will call shade which will populate
		// the Workbuf.
		// emptywbuf(gp) will empty it before returning
		// 
		break;
	}
	gp->gcworkdone = true;
}

#pragma dataflag NOPTR
static byte finalizer1[] = {
	// Each Finalizer is 5 words, ptr ptr uintptr ptr ptr.
	// Each byte describes 4 words.
	// Need 4 Finalizers described by 5 bytes before pattern repeats:
	//	ptr ptr uintptr ptr ptr
	//	ptr ptr uintptr ptr ptr
	//	ptr ptr uintptr ptr ptr
	//	ptr ptr uintptr ptr ptr
	// aka
	//	ptr ptr uintptr ptr
	//	ptr ptr ptr uintptr
	//	ptr ptr ptr ptr
	//	uintptr ptr ptr ptr
	//	ptr uintptr ptr ptr
	// Assumptions about Finalizer layout checked below.
	BitsPointer | BitsPointer<<2 | BitsScalar<<4 | BitsPointer<<6,
	BitsPointer | BitsPointer<<2 | BitsPointer<<4 | BitsScalar<<6,
	BitsPointer | BitsPointer<<2 | BitsPointer<<4 | BitsPointer<<6,
	BitsScalar | BitsPointer<<2 | BitsPointer<<4 | BitsPointer<<6,
	BitsPointer | BitsScalar<<2 | BitsPointer<<4 | BitsPointer<<6,
};

void
runtime·queuefinalizer(byte *p, FuncVal *fn, uintptr nret, Type *fint, PtrType *ot)
{
	FinBlock *block;
	Finalizer *f;
	int32 i;

	runtime·lock(&runtime·finlock);
	if(runtime·finq == nil || runtime·finq->cnt == runtime·finq->cap) {
		if(runtime·finc == nil) {
			runtime·finc = runtime·persistentalloc(FinBlockSize, 0, &mstats.gc_sys);
			runtime·finc->cap = (FinBlockSize - sizeof(FinBlock)) / sizeof(Finalizer) + 1;
			runtime·finc->alllink = runtime·allfin;
			runtime·allfin = runtime·finc;
			if(finptrmask[0] == 0) {
				// Build pointer mask for Finalizer array in block.
				// Check assumptions made in finalizer1 array above.
				if(sizeof(Finalizer) != 5*PtrSize ||
					offsetof(Finalizer, fn) != 0 ||
					offsetof(Finalizer, arg) != PtrSize ||
					offsetof(Finalizer, nret) != 2*PtrSize ||
					offsetof(Finalizer, fint) != 3*PtrSize ||
					offsetof(Finalizer, ot) != 4*PtrSize ||
					BitsPerPointer != 2) {
					runtime·throw("finalizer out of sync");
				}
				for(i=0; i<nelem(finptrmask); i++)
					finptrmask[i] = finalizer1[i%nelem(finalizer1)];
			}
		}
		block = runtime·finc;
		runtime·finc = block->next;
		block->next = runtime·finq;
		runtime·finq = block;
	}
	f = &runtime·finq->fin[runtime·finq->cnt];
	runtime·finq->cnt++;
	f->fn = fn;
	f->nret = nret;
	f->fint = fint;
	f->ot = ot;
	f->arg = p;
	runtime·fingwake = true;
	runtime·unlock(&runtime·finlock);
}

void
runtime·iterate_finq(void (*callback)(FuncVal*, byte*, uintptr, Type*, PtrType*))
{
	FinBlock *fb;
	Finalizer *f;
	uintptr i;

	for(fb = runtime·allfin; fb; fb = fb->alllink) {
		for(i = 0; i < fb->cnt; i++) {
			f = &fb->fin[i];
			callback(f->fn, f->arg, f->nret, f->fint, f->ot);
		}
	}
}

void
runtime·MSpan_EnsureSwept(MSpan *s)
{
	uint32 sg;

	// Caller must disable preemption.
	// Otherwise when this function returns the span can become unswept again
	// (if GC is triggered on another goroutine).
	if(g->m->locks == 0 && g->m->mallocing == 0 && g != g->m->g0)
		runtime·throw("MSpan_EnsureSwept: m is not locked");

	sg = runtime·mheap.sweepgen;
	if(runtime·atomicload(&s->sweepgen) == sg)
		return;
	if(runtime·cas(&s->sweepgen, sg-2, sg-1)) {
		runtime·MSpan_Sweep(s, false);
		return;
	}
	// unfortunate condition, and we don't have efficient means to wait
	while(runtime·atomicload(&s->sweepgen) != sg)
		runtime·osyield();
}

// Sweep frees or collects finalizers for blocks not marked in the mark phase.
// It clears the mark bits in preparation for the next GC round.
// Returns true if the span was returned to heap.
// If preserve=true, don't return it to heap nor relink in MCentral lists;
// caller takes care of it.
bool
runtime·MSpan_Sweep(MSpan *s, bool preserve)
{
	int32 cl, n, npages, nfree;
	uintptr size, off, step;
	uint32 sweepgen;
	byte *p, *bitp, shift, xbits, bits;
	MCache *c;
	byte *arena_start;
	MLink head, *end, *link;
	Special *special, **specialp, *y;
	bool res, sweepgenset;

	// It's critical that we enter this function with preemption disabled,
	// GC must not start while we are in the middle of this function.
	if(g->m->locks == 0 && g->m->mallocing == 0 && g != g->m->g0)
		runtime·throw("MSpan_Sweep: m is not locked");
	sweepgen = runtime·mheap.sweepgen;
	if(s->state != MSpanInUse || s->sweepgen != sweepgen-1) {
		runtime·printf("MSpan_Sweep: state=%d sweepgen=%d mheap.sweepgen=%d\n",
			s->state, s->sweepgen, sweepgen);
		runtime·throw("MSpan_Sweep: bad span state");
	}
	arena_start = runtime·mheap.arena_start;
	cl = s->sizeclass;
	size = s->elemsize;
	if(cl == 0) {
		n = 1;
	} else {
		// Chunk full of small blocks.
		npages = runtime·class_to_allocnpages[cl];
		n = (npages << PageShift) / size;
	}
	res = false;
	nfree = 0;
	end = &head;
	c = g->m->mcache;
	sweepgenset = false;

	// Mark any free objects in this span so we don't collect them.
	for(link = s->freelist; link != nil; link = link->next) {
		off = (uintptr*)link - (uintptr*)arena_start;
		bitp = arena_start - off/wordsPerBitmapByte - 1;
		shift = (off % wordsPerBitmapByte) * gcBits;
		*bitp |= bitMarked<<shift;
	}

	// Unlink & free special records for any objects we're about to free.
	specialp = &s->specials;
	special = *specialp;
	while(special != nil) {
		// A finalizer can be set for an inner byte of an object, find object beginning.
		p = (byte*)(s->start << PageShift) + special->offset/size*size;
		off = (uintptr*)p - (uintptr*)arena_start;
		bitp = arena_start - off/wordsPerBitmapByte - 1;
		shift = (off % wordsPerBitmapByte) * gcBits;
		bits = (*bitp>>shift) & bitMask;
		if((bits&bitMarked) == 0) {
			// Find the exact byte for which the special was setup
			// (as opposed to object beginning).
			p = (byte*)(s->start << PageShift) + special->offset;
			// about to free object: splice out special record
			y = special;
			special = special->next;
			*specialp = special;
			if(!runtime·freespecial(y, p, size, false)) {
				// stop freeing of object if it has a finalizer
				*bitp |= bitMarked << shift;
			}
		} else {
			// object is still live: keep special record
			specialp = &special->next;
			special = *specialp;
		}
	}

	// Sweep through n objects of given size starting at p.
	// This thread owns the span now, so it can manipulate
	// the block bitmap without atomic operations.
	p = (byte*)(s->start << PageShift);
	// Find bits for the beginning of the span.
	off = (uintptr*)p - (uintptr*)arena_start;
	bitp = arena_start - off/wordsPerBitmapByte - 1;
	shift = 0;
	step = size/(PtrSize*wordsPerBitmapByte);
	// Rewind to the previous quadruple as we move to the next
	// in the beginning of the loop.
	bitp += step;
	if(step == 0) {
		// 8-byte objects.
		bitp++;
		shift = gcBits;
	}
	for(; n > 0; n--, p += size) {
		bitp -= step;
		if(step == 0) {
			if(shift != 0)
				bitp--;
			shift = gcBits - shift;
		}

		xbits = *bitp;
		bits = (xbits>>shift) & bitMask;

		// Allocated and marked object, reset bits to allocated.
		if((bits&bitMarked) != 0) {
			*bitp &= ~(bitMarked<<shift);
			continue;
		}
		// At this point we know that we are looking at garbage object
		// that needs to be collected.
		if(runtime·debug.allocfreetrace)
			runtime·tracefree(p, size);
		// Reset to allocated+noscan.
		*bitp = (xbits & ~((bitMarked|(BitsMask<<2))<<shift)) | ((uintptr)BitsDead<<(shift+2));
		if(cl == 0) {
			// Free large span.
			if(preserve)
				runtime·throw("can't preserve large span");
			runtime·unmarkspan(p, s->npages<<PageShift);
			s->needzero = 1;
			// important to set sweepgen before returning it to heap
			runtime·atomicstore(&s->sweepgen, sweepgen);
			sweepgenset = true;
			// NOTE(rsc,dvyukov): The original implementation of efence
			// in CL 22060046 used SysFree instead of SysFault, so that
			// the operating system would eventually give the memory
			// back to us again, so that an efence program could run
			// longer without running out of memory. Unfortunately,
			// calling SysFree here without any kind of adjustment of the
			// heap data structures means that when the memory does
			// come back to us, we have the wrong metadata for it, either in
			// the MSpan structures or in the garbage collection bitmap.
			// Using SysFault here means that the program will run out of
			// memory fairly quickly in efence mode, but at least it won't
			// have mysterious crashes due to confused memory reuse.
			// It should be possible to switch back to SysFree if we also
			// implement and then call some kind of MHeap_DeleteSpan.
			if(runtime·debug.efence) {
				s->limit = nil;	// prevent mlookup from finding this span
				runtime·SysFault(p, size);
			} else
				runtime·MHeap_Free(&runtime·mheap, s, 1);
			c->local_nlargefree++;
			c->local_largefree += size;
			runtime·xadd64(&mstats.next_gc, -(uint64)(size * (runtime·gcpercent + 100)/100));
			res = true;
		} else {
			// Free small object.
			if(size > 2*sizeof(uintptr))
				((uintptr*)p)[1] = (uintptr)0xdeaddeaddeaddeadll;	// mark as "needs to be zeroed"
			else if(size > sizeof(uintptr))
				((uintptr*)p)[1] = 0;

			end->next = (MLink*)p;
			end = (MLink*)p;
			nfree++;
		}
	}

	// We need to set s->sweepgen = h->sweepgen only when all blocks are swept,
	// because of the potential for a concurrent free/SetFinalizer.
	// But we need to set it before we make the span available for allocation
	// (return it to heap or mcentral), because allocation code assumes that a
	// span is already swept if available for allocation.

	if(!sweepgenset && nfree == 0) {
		// The span must be in our exclusive ownership until we update sweepgen,
		// check for potential races.
		if(s->state != MSpanInUse || s->sweepgen != sweepgen-1) {
			runtime·printf("MSpan_Sweep: state=%d sweepgen=%d mheap.sweepgen=%d\n",
				s->state, s->sweepgen, sweepgen);
			runtime·throw("MSpan_Sweep: bad span state after sweep");
		}
		runtime·atomicstore(&s->sweepgen, sweepgen);
	}
	if(nfree > 0) {
		c->local_nsmallfree[cl] += nfree;
		c->local_cachealloc -= nfree * size;
		runtime·xadd64(&mstats.next_gc, -(uint64)(nfree * size * (runtime·gcpercent + 100)/100));
		res = runtime·MCentral_FreeSpan(&runtime·mheap.central[cl].mcentral, s, nfree, head.next, end, preserve);
		// MCentral_FreeSpan updates sweepgen
	}
	return res;
}

// State of background runtime·sweep.
// Protected by runtime·gclock.
typedef struct SweepData SweepData;
struct SweepData
{
	G*	g;
	bool	parked;

	uint32	spanidx;	// background sweeper position

	uint32	nbgsweep;
	uint32	npausesweep;
};
SweepData runtime·sweep;

// sweeps one span
// returns number of pages returned to heap, or -1 if there is nothing to sweep
uintptr
runtime·sweepone(void)
{
	MSpan *s;
	uint32 idx, sg;
	uintptr npages;

	// increment locks to ensure that the goroutine is not preempted
	// in the middle of sweep thus leaving the span in an inconsistent state for next GC
	g->m->locks++;
	sg = runtime·mheap.sweepgen;
	for(;;) {
		idx = runtime·xadd(&runtime·sweep.spanidx, 1) - 1;
		if(idx >= runtime·work.nspan) {
			runtime·mheap.sweepdone = true;
			g->m->locks--;
			return -1;
		}
		s = runtime·work.spans[idx];
		if(s->state != MSpanInUse) {
			s->sweepgen = sg;
			continue;
		}
		if(s->sweepgen != sg-2 || !runtime·cas(&s->sweepgen, sg-2, sg-1))
			continue;
		npages = s->npages;
		if(!runtime·MSpan_Sweep(s, false))
			npages = 0;
		g->m->locks--;
		return npages;
	}
}

static void
sweepone_m(void)
{
	g->m->scalararg[0] = runtime·sweepone();
}

#pragma textflag NOSPLIT
uintptr
runtime·gosweepone(void)
{
	void (*fn)(void);
	
	fn = sweepone_m;
	runtime·onM(&fn);
	return g->m->scalararg[0];
}

#pragma textflag NOSPLIT
bool
runtime·gosweepdone(void)
{
	return runtime·mheap.sweepdone;
}


void
runtime·gchelper(void)
{
	uint32 nproc;

	g->m->traceback = 2;
	gchelperstart();

	// parallel mark for over gc roots
<<<<<<< HEAD
	runtime·parfordo(work.markfor);
	if(runtime·gcphase != GCscan) 
		scanblock(nil, 0, nil); // blocks in getfull
	nproc = work.nproc;  // work.nproc can change right after we increment work.ndone
	if(runtime·xadd(&work.ndone, +1) == nproc-1)
		runtime·notewakeup(&work.alldone);
=======
	runtime·parfordo(runtime·work.markfor);

	// help other threads scan secondary blocks
	scanblock(nil, 0, nil);

	nproc = runtime·work.nproc;  // runtime·work.nproc can change right after we increment runtime·work.ndone
	if(runtime·xadd(&runtime·work.ndone, +1) == nproc-1)
		runtime·notewakeup(&runtime·work.alldone);
>>>>>>> c65a47f8
	g->m->traceback = 0;
}

static void
cachestats(void)
{
	MCache *c;
	P *p, **pp;

	for(pp=runtime·allp; p=*pp; pp++) {
		c = p->mcache;
		if(c==nil)
			continue;
		runtime·purgecachedstats(c);
	}
}

static void
flushallmcaches(void)
{
	P *p, **pp;
	MCache *c;

	// Flush MCache's to MCentral.
	for(pp=runtime·allp; p=*pp; pp++) {
		c = p->mcache;
		if(c==nil)
			continue;
		runtime·MCache_ReleaseAll(c);
		runtime·stackcache_clear(c);
	}
}

static void
flushallmcaches_m(G *gp)
{
	flushallmcaches();
	runtime·gogo(&gp->sched);
}

void
runtime·updatememstats(GCStats *stats)
{
	M *mp;
	MSpan *s;
	int32 i;
	uint64 smallfree;
	uint64 *src, *dst;
	void (*fn)(G*);

	if(stats)
		runtime·memclr((byte*)stats, sizeof(*stats));
	for(mp=runtime·allm; mp; mp=mp->alllink) {
		if(stats) {
			src = (uint64*)&mp->gcstats;
			dst = (uint64*)stats;
			for(i=0; i<sizeof(*stats)/sizeof(uint64); i++)
				dst[i] += src[i];
			runtime·memclr((byte*)&mp->gcstats, sizeof(mp->gcstats));
		}
	}
	mstats.mcache_inuse = runtime·mheap.cachealloc.inuse;
	mstats.mspan_inuse = runtime·mheap.spanalloc.inuse;
	mstats.sys = mstats.heap_sys + mstats.stacks_sys + mstats.mspan_sys +
		mstats.mcache_sys + mstats.buckhash_sys + mstats.gc_sys + mstats.other_sys;
	
	// Calculate memory allocator stats.
	// During program execution we only count number of frees and amount of freed memory.
	// Current number of alive object in the heap and amount of alive heap memory
	// are calculated by scanning all spans.
	// Total number of mallocs is calculated as number of frees plus number of alive objects.
	// Similarly, total amount of allocated memory is calculated as amount of freed memory
	// plus amount of alive heap memory.
	mstats.alloc = 0;
	mstats.total_alloc = 0;
	mstats.nmalloc = 0;
	mstats.nfree = 0;
	for(i = 0; i < nelem(mstats.by_size); i++) {
		mstats.by_size[i].nmalloc = 0;
		mstats.by_size[i].nfree = 0;
	}

	// Flush MCache's to MCentral.
	if(g == g->m->g0)
		flushallmcaches();
	else {
		fn = flushallmcaches_m;
		runtime·mcall(&fn);
	}

	// Aggregate local stats.
	cachestats();

	// Scan all spans and count number of alive objects.
	runtime·lock(&runtime·mheap.lock);
	for(i = 0; i < runtime·mheap.nspan; i++) {
		s = runtime·mheap.allspans[i];
		if(s->state != MSpanInUse)
			continue;
		if(s->sizeclass == 0) {
			mstats.nmalloc++;
			mstats.alloc += s->elemsize;
		} else {
			mstats.nmalloc += s->ref;
			mstats.by_size[s->sizeclass].nmalloc += s->ref;
			mstats.alloc += s->ref*s->elemsize;
		}
	}
	runtime·unlock(&runtime·mheap.lock);

	// Aggregate by size class.
	smallfree = 0;
	mstats.nfree = runtime·mheap.nlargefree;
	for(i = 0; i < nelem(mstats.by_size); i++) {
		mstats.nfree += runtime·mheap.nsmallfree[i];
		mstats.by_size[i].nfree = runtime·mheap.nsmallfree[i];
		mstats.by_size[i].nmalloc += runtime·mheap.nsmallfree[i];
		smallfree += runtime·mheap.nsmallfree[i] * runtime·class_to_size[i];
	}
	mstats.nfree += mstats.tinyallocs;
	mstats.nmalloc += mstats.nfree;

	// Calculate derived stats.
	mstats.total_alloc = mstats.alloc + runtime·mheap.largefree + smallfree;
	mstats.heap_alloc = mstats.alloc;
	mstats.heap_objects = mstats.nmalloc - mstats.nfree;
}

// Structure of arguments passed to function gc().
// This allows the arguments to be passed via runtime·mcall.
struct gc_args
{
	int64 start_time; // start time of GC in ns (just before stoptheworld)
	bool  eagersweep;
};

static void gc(struct gc_args *args);

int32
runtime·readgogc(void)
{
	byte *p;

	p = runtime·getenv("GOGC");
	if(p == nil || p[0] == '\0')
		return 100;
	if(runtime·strcmp(p, (byte*)"off") == 0)
		return -1;
	return runtime·atoi(p);
}

void
runtime·gcinit(void)
{
	if(sizeof(Workbuf) != WorkbufSize)
		runtime·throw("runtime: size of Workbuf is suboptimal");

	runtime·work.markfor = runtime·parforalloc(MaxGcproc);
	runtime·gcpercent = runtime·readgogc();
	runtime·gcdatamask = unrollglobgcprog(runtime·gcdata, runtime·edata - runtime·data);
	runtime·gcbssmask = unrollglobgcprog(runtime·gcbss, runtime·ebss - runtime·bss);
}

// Called from malloc.go using onM, stopping and starting the world handled in caller.
void
runtime·gc_m(void)
{
	struct gc_args a;
	G *gp;

	gp = g->m->curg;
	runtime·casgstatus(gp, Grunning, Gwaiting);
	gp->waitreason = runtime·gostringnocopy((byte*)"garbage collection");

	a.start_time = (uint64)(g->m->scalararg[0]) | ((uint64)(g->m->scalararg[1]) << 32);
	a.eagersweep = g->m->scalararg[2];
	gc(&a);

	runtime·casgstatus(gp, Gwaiting, Grunning);
}

static void
gc(struct gc_args *args)
{
	int64 t0, t1, t2, t3, t4;
	uint64 heap0, heap1, obj;
	GCStats stats;
	uint32 oldphase;
	
	if(runtime·debug.allocfreetrace)
		runtime·tracegc();

	g->m->traceback = 2;
	t0 = args->start_time;
	runtime·work.tstart = args->start_time; 

	t1 = 0;
	if(runtime·debug.gctrace)
		t1 = runtime·nanotime();

	// Sweep what is not sweeped by bgsweep.
	while(runtime·sweepone() != -1)
		runtime·sweep.npausesweep++;

	// Cache runtime·mheap.allspans in work.spans to avoid conflicts with
	// resizing/freeing allspans.
	// New spans can be created while GC progresses, but they are not garbage for
	// this round:
	//  - new stack spans can be created even while the world is stopped.
	//  - new malloc spans can be created during the concurrent sweep

	// Even if this is stop-the-world, a concurrent exitsyscall can allocate a stack from heap.
	runtime·lock(&runtime·mheap.lock);
	// Free the old cached sweep array if necessary.
	if(runtime·work.spans != nil && runtime·work.spans != runtime·mheap.allspans)
		runtime·SysFree(runtime·work.spans, runtime·work.nspan*sizeof(runtime·work.spans[0]), &mstats.other_sys);
	// Cache the current array for marking.
	runtime·mheap.gcspans = runtime·mheap.allspans;
	runtime·work.spans = runtime·mheap.allspans;
	runtime·work.nspan = runtime·mheap.nspan;
	runtime·unlock(&runtime·mheap.lock);
	oldphase = runtime·gcphase;

<<<<<<< HEAD
	work.nwait = 0;
	work.ndone = 0;
	work.nproc = runtime·gcprocs(); 
	runtime·gcphase = GCmark;              //^^  vv

	runtime·parforsetup(work.markfor, work.nproc, RootCount + runtime·allglen, nil, false, markroot);
	if(work.nproc > 1) {
		runtime·noteclear(&work.alldone);
		runtime·helpgc(work.nproc);
=======
	runtime·work.nwait = 0;
	runtime·work.ndone = 0;
	runtime·work.nproc = runtime·gcprocs();
	runtime·parforsetup(runtime·work.markfor, runtime·work.nproc, RootCount + runtime·allglen, nil, false, markroot);
	if(runtime·work.nproc > 1) {
		runtime·noteclear(&runtime·work.alldone);
		runtime·helpgc(runtime·work.nproc);
>>>>>>> c65a47f8
	}

	t2 = 0;
	if(runtime·debug.gctrace)
		t2 = runtime·nanotime();

	gchelperstart();
<<<<<<< HEAD
	runtime·parfordo(work.markfor);
=======
	runtime·parfordo(runtime·work.markfor);
	scanblock(nil, 0, nil);
>>>>>>> c65a47f8

	scanblock(nil, 0, nil);
	runtime·gcphase = oldphase;            //^^  vv
	t3 = 0;
	if(runtime·debug.gctrace)
		t3 = runtime·nanotime();

	if(runtime·work.nproc > 1)
		runtime·notesleep(&runtime·work.alldone);

	cachestats();
	// next_gc calculation is tricky with concurrent sweep since we don't know size of live heap
	// estimate what was live heap size after previous GC (for tracing only)
	heap0 = mstats.next_gc*100/(runtime·gcpercent+100);
	// conservatively set next_gc to high value assuming that everything is live
	// concurrent/lazy sweep will reduce this number while discovering new garbage
	mstats.next_gc = mstats.heap_alloc+mstats.heap_alloc*runtime·gcpercent/100;

	t4 = runtime·nanotime();
	runtime·atomicstore64(&mstats.last_gc, runtime·unixnanotime());  // must be Unix time to make sense to user
	mstats.pause_ns[mstats.numgc%nelem(mstats.pause_ns)] = t4 - t0;
	mstats.pause_total_ns += t4 - t0;
	mstats.numgc++;
	if(mstats.debuggc)
		runtime·printf("pause %D\n", t4-t0);

	if(runtime·debug.gctrace) {
		heap1 = mstats.heap_alloc;
		runtime·updatememstats(&stats);
		if(heap1 != mstats.heap_alloc) {
			runtime·printf("runtime: mstats skew: heap=%D/%D\n", heap1, mstats.heap_alloc);
			runtime·throw("mstats skew");
		}
		obj = mstats.nmalloc - mstats.nfree;

		stats.nprocyield += runtime·work.markfor->nprocyield;
		stats.nosyield += runtime·work.markfor->nosyield;
		stats.nsleep += runtime·work.markfor->nsleep;

		runtime·printf("gc%d(%d): %D+%D+%D+%D us, %D -> %D MB, %D (%D-%D) objects,"
				" %d goroutines,"
				" %d/%d/%d sweeps,"
				" %D(%D) handoff, %D(%D) steal, %D/%D/%D yields\n",
			mstats.numgc, runtime·work.nproc, (t1-t0)/1000, (t2-t1)/1000, (t3-t2)/1000, (t4-t3)/1000,
			heap0>>20, heap1>>20, obj,
			mstats.nmalloc, mstats.nfree,
			runtime·gcount(),
			runtime·work.nspan, runtime·sweep.nbgsweep, runtime·sweep.npausesweep,
			stats.nhandoff, stats.nhandoffcnt,
			runtime·work.markfor->nsteal, runtime·work.markfor->nstealcnt,
			stats.nprocyield, stats.nosyield, stats.nsleep);
		runtime·sweep.nbgsweep = runtime·sweep.npausesweep = 0;
	}

	// See the comment in the beginning of this function as to why we need the following.
	// Even if this is still stop-the-world, a concurrent exitsyscall can allocate a stack from heap.
	runtime·lock(&runtime·mheap.lock);
	// Free the old cached mark array if necessary.
	if(runtime·work.spans != nil && runtime·work.spans != runtime·mheap.allspans)
		runtime·SysFree(runtime·work.spans, runtime·work.nspan*sizeof(runtime·work.spans[0]), &mstats.other_sys);
	// Cache the current array for sweeping.
	runtime·mheap.gcspans = runtime·mheap.allspans;
	runtime·mheap.sweepgen += 2;
	runtime·mheap.sweepdone = false;
	runtime·work.spans = runtime·mheap.allspans;
	runtime·work.nspan = runtime·mheap.nspan;
	runtime·sweep.spanidx = 0;
	runtime·unlock(&runtime·mheap.lock);

	// Temporary disable concurrent sweep, because we see failures on builders.
	if(ConcurrentSweep && !args->eagersweep) {
		runtime·lock(&runtime·gclock);
		if(runtime·sweep.g == nil)
			runtime·sweep.g = runtime·newproc1(&bgsweepv, nil, 0, 0, gc);
		else if(runtime·sweep.parked) {
			runtime·sweep.parked = false;
			runtime·ready(runtime·sweep.g);
		}
		runtime·unlock(&runtime·gclock);
	} else {
		// Sweep all spans eagerly.
		while(runtime·sweepone() != -1)
			runtime·sweep.npausesweep++;
	}

	runtime·mProf_GC();
	g->m->traceback = 0;
}

extern uintptr runtime·sizeof_C_MStats;

static void readmemstats_m(void);

void
runtime·readmemstats_m(void)
{
	MStats *stats;
	
	stats = g->m->ptrarg[0];
	g->m->ptrarg[0] = nil;

	runtime·updatememstats(nil);
	// Size of the trailing by_size array differs between Go and C,
	// NumSizeClasses was changed, but we can not change Go struct because of backward compatibility.
	runtime·memmove(stats, &mstats, runtime·sizeof_C_MStats);

	// Stack numbers are part of the heap numbers, separate those out for user consumption
	stats->stacks_sys = stats->stacks_inuse;
	stats->heap_inuse -= stats->stacks_inuse;
	stats->heap_sys -= stats->stacks_inuse;
}

static void readgcstats_m(void);

#pragma textflag NOSPLIT
void
runtime∕debug·readGCStats(Slice *pauses)
{
	void (*fn)(void);
	
	g->m->ptrarg[0] = pauses;
	fn = readgcstats_m;
	runtime·onM(&fn);
}

static void
readgcstats_m(void)
{
	Slice *pauses;	
	uint64 *p;
	uint32 i, n;
	
	pauses = g->m->ptrarg[0];
	g->m->ptrarg[0] = nil;

	// Calling code in runtime/debug should make the slice large enough.
	if(pauses->cap < nelem(mstats.pause_ns)+3)
		runtime·throw("runtime: short slice passed to readGCStats");

	// Pass back: pauses, last gc (absolute time), number of gc, total pause ns.
	p = (uint64*)pauses->array;
	runtime·lock(&runtime·mheap.lock);
	n = mstats.numgc;
	if(n > nelem(mstats.pause_ns))
		n = nelem(mstats.pause_ns);
	
	// The pause buffer is circular. The most recent pause is at
	// pause_ns[(numgc-1)%nelem(pause_ns)], and then backward
	// from there to go back farther in time. We deliver the times
	// most recent first (in p[0]).
	for(i=0; i<n; i++)
		p[i] = mstats.pause_ns[(mstats.numgc-1-i)%nelem(mstats.pause_ns)];

	p[n] = mstats.last_gc;
	p[n+1] = mstats.numgc;
	p[n+2] = mstats.pause_total_ns;	
	runtime·unlock(&runtime·mheap.lock);
	pauses->len = n+3;
}

void
runtime·setgcpercent_m(void)
{
	int32 in;
	int32 out;

	in = (int32)(intptr)g->m->scalararg[0];

	runtime·lock(&runtime·mheap.lock);
	out = runtime·gcpercent;
	if(in < 0)
		in = -1;
	runtime·gcpercent = in;
	runtime·unlock(&runtime·mheap.lock);

	g->m->scalararg[0] = (uintptr)(intptr)out;
}

static void
gchelperstart(void)
{
	if(g->m->helpgc < 0 || g->m->helpgc >= MaxGcproc)
		runtime·throw("gchelperstart: bad m->helpgc");
	if(g != g->m->g0)
		runtime·throw("gchelper not running on g0 stack");
}

G*
runtime·wakefing(void)
{
	G *res;

	res = nil;
	runtime·lock(&runtime·finlock);
	if(runtime·fingwait && runtime·fingwake) {
		runtime·fingwait = false;
		runtime·fingwake = false;
		res = runtime·fing;
	}
	runtime·unlock(&runtime·finlock);
	return res;
}

// Recursively unrolls GC program in prog.
// mask is where to store the result.
// ppos is a pointer to position in mask, in bits.
// sparse says to generate 4-bits per word mask for heap (2-bits for data/bss otherwise).
static byte*
unrollgcprog1(byte *mask, byte *prog, uintptr *ppos, bool inplace, bool sparse)
{
	uintptr pos, siz, i, off;
	byte *arena_start, *prog1, v, *bitp, shift;

	arena_start = runtime·mheap.arena_start;
	pos = *ppos;
	for(;;) {
		switch(prog[0]) {
		case insData:
			prog++;
			siz = prog[0];
			prog++;
			for(i = 0; i < siz; i++) {
				v = prog[i/PointersPerByte];
				v >>= (i%PointersPerByte)*BitsPerPointer;
				v &= BitsMask;
				if(inplace) {
					// Store directly into GC bitmap.
					off = (uintptr*)(mask+pos) - (uintptr*)arena_start;
					bitp = arena_start - off/wordsPerBitmapByte - 1;
					shift = (off % wordsPerBitmapByte) * gcBits;
					if(shift==0)
						*bitp = 0;
					*bitp |= v<<(shift+2);
					pos += PtrSize;
				} else if(sparse) {
					// 4-bits per word
					v <<= (pos%8)+2;
					mask[pos/8] |= v;
					pos += gcBits;
				} else {
					// 2-bits per word
					v <<= pos%8;
					mask[pos/8] |= v;
					pos += BitsPerPointer;
				}
			}
			prog += ROUND(siz*BitsPerPointer, 8)/8;
			break;
		case insArray:
			prog++;
			siz = 0;
			for(i = 0; i < PtrSize; i++)
				siz = (siz<<8) + prog[PtrSize-i-1];
			prog += PtrSize;
			prog1 = nil;
			for(i = 0; i < siz; i++)
				prog1 = unrollgcprog1(mask, prog, &pos, inplace, sparse);
			if(prog1[0] != insArrayEnd)
				runtime·throw("unrollgcprog: array does not end with insArrayEnd");
			prog = prog1+1;
			break;
		case insArrayEnd:
		case insEnd:
			*ppos = pos;
			return prog;
		default:
			runtime·throw("unrollgcprog: unknown instruction");
		}
	}
}

// Unrolls GC program prog for data/bss, returns dense GC mask.
static BitVector
unrollglobgcprog(byte *prog, uintptr size)
{
	byte *mask;
	uintptr pos, masksize;

	masksize = ROUND(ROUND(size, PtrSize)/PtrSize*BitsPerPointer, 8)/8;
	mask = runtime·persistentalloc(masksize+1, 0, &mstats.gc_sys);
	mask[masksize] = 0xa1;
	pos = 0;
	prog = unrollgcprog1(mask, prog, &pos, false, false);
	if(pos != size/PtrSize*BitsPerPointer) {
		runtime·printf("unrollglobgcprog: bad program size, got %D, expect %D\n",
			(uint64)pos, (uint64)size/PtrSize*BitsPerPointer);
		runtime·throw("unrollglobgcprog: bad program size");
	}
	if(prog[0] != insEnd)
		runtime·throw("unrollglobgcprog: program does not end with insEnd");
	if(mask[masksize] != 0xa1)
		runtime·throw("unrollglobgcprog: overflow");
	return (BitVector){masksize*8, mask};
}

void
runtime·unrollgcproginplace_m(void)
{
	uintptr size, size0, pos, off;
	byte *arena_start, *prog, *bitp, shift;
	Type *typ;
	void *v;

	v = g->m->ptrarg[0];
	typ = g->m->ptrarg[1];
	size = g->m->scalararg[0];
	size0 = g->m->scalararg[1];
	g->m->ptrarg[0] = nil;
	g->m->ptrarg[1] = nil;

	pos = 0;
	prog = (byte*)typ->gc[1];
	while(pos != size0)
		unrollgcprog1(v, prog, &pos, true, true);
	// Mark first word as bitAllocated.
	arena_start = runtime·mheap.arena_start;
	off = (uintptr*)v - (uintptr*)arena_start;
	bitp = arena_start - off/wordsPerBitmapByte - 1;
	shift = (off % wordsPerBitmapByte) * gcBits;
	*bitp |= bitBoundary<<shift;
	// Mark word after last as BitsDead.
	if(size0 < size) {
		off = (uintptr*)((byte*)v + size0) - (uintptr*)arena_start;
		bitp = arena_start - off/wordsPerBitmapByte - 1;
		shift = (off % wordsPerBitmapByte) * gcBits;
		*bitp &= ~(bitPtrMask<<shift) | ((uintptr)BitsDead<<(shift+2));
	}
}

// Unrolls GC program in typ->gc[1] into typ->gc[0]
void
runtime·unrollgcprog_m(void)
{
	static Mutex lock;
	Type *typ;
	byte *mask, *prog;
	uintptr pos;
	uint32 x;

	typ = g->m->ptrarg[0];
	g->m->ptrarg[0] = nil;

	runtime·lock(&lock);
	mask = (byte*)typ->gc[0];
	if(mask[0] == 0) {
		pos = 8;  // skip the unroll flag
		prog = (byte*)typ->gc[1];
		prog = unrollgcprog1(mask, prog, &pos, false, true);
		if(prog[0] != insEnd)
			runtime·throw("unrollgcprog: program does not end with insEnd");
		if(((typ->size/PtrSize)%2) != 0) {
			// repeat the program twice
			prog = (byte*)typ->gc[1];
			unrollgcprog1(mask, prog, &pos, false, true);
		}
		// atomic way to say mask[0] = 1
		x = ((uint32*)mask)[0];
		runtime·atomicstore((uint32*)mask, x|1);
	}
	runtime·unlock(&lock);
}

// mark the span of memory at v as having n blocks of the given size.
// if leftover is true, there is left over space at the end of the span.
void
runtime·markspan(void *v, uintptr size, uintptr n, bool leftover)
{
	uintptr i, off, step;
	byte *b;

	if((byte*)v+size*n > (byte*)runtime·mheap.arena_used || (byte*)v < runtime·mheap.arena_start)
		runtime·throw("markspan: bad pointer");

	// Find bits of the beginning of the span.
	off = (uintptr*)v - (uintptr*)runtime·mheap.arena_start;  // word offset
	b = runtime·mheap.arena_start - off/wordsPerBitmapByte - 1;
	if((off%wordsPerBitmapByte) != 0)
		runtime·throw("markspan: unaligned length");

	// Okay to use non-atomic ops here, because we control
	// the entire span, and each bitmap byte has bits for only
	// one span, so no other goroutines are changing these bitmap words.

	if(size == PtrSize) {
		// Possible only on 64-bits (minimal size class is 8 bytes).
		// Poor man's memset(0x11).
		if(0x11 != ((bitBoundary+BitsDead)<<gcBits) + (bitBoundary+BitsDead))
			runtime·throw("markspan: bad bits");
		if((n%(wordsPerBitmapByte*PtrSize)) != 0)
			runtime·throw("markspan: unaligned length");
		b = b - n/wordsPerBitmapByte + 1;	// find first byte
		if(((uintptr)b%PtrSize) != 0)
			runtime·throw("markspan: unaligned pointer");
		for(i = 0; i != n; i += wordsPerBitmapByte*PtrSize, b += PtrSize)
			*(uintptr*)b = (uintptr)0x1111111111111111ULL;  // bitBoundary+BitsDead
		return;
	}

	if(leftover)
		n++;	// mark a boundary just past end of last block too
	step = size/(PtrSize*wordsPerBitmapByte);
	for(i = 0; i != n; i++, b -= step)
		*b = bitBoundary|(BitsDead<<2);
}

// unmark the span of memory at v of length n bytes.
void
runtime·unmarkspan(void *v, uintptr n)
{
	uintptr off;
	byte *b;

	if((byte*)v+n > (byte*)runtime·mheap.arena_used || (byte*)v < runtime·mheap.arena_start)
		runtime·throw("markspan: bad pointer");

	off = (uintptr*)v - (uintptr*)runtime·mheap.arena_start;  // word offset
	if((off % (PtrSize*wordsPerBitmapByte)) != 0)
		runtime·throw("markspan: unaligned pointer");
	b = runtime·mheap.arena_start - off/wordsPerBitmapByte - 1;
	n /= PtrSize;
	if(n%(PtrSize*wordsPerBitmapByte) != 0)
		runtime·throw("unmarkspan: unaligned length");
	// Okay to use non-atomic ops here, because we control
	// the entire span, and each bitmap word has bits for only
	// one span, so no other goroutines are changing these
	// bitmap words.
	n /= wordsPerBitmapByte;
	runtime·memclr(b - n + 1, n);
}

void
runtime·MHeap_MapBits(MHeap *h)
{
	// Caller has added extra mappings to the arena.
	// Add extra mappings of bitmap words as needed.
	// We allocate extra bitmap pieces in chunks of bitmapChunk.
	enum {
		bitmapChunk = 8192
	};
	uintptr n;

	n = (h->arena_used - h->arena_start) / (PtrSize*wordsPerBitmapByte);
	n = ROUND(n, bitmapChunk);
	n = ROUND(n, PhysPageSize);
	if(h->bitmap_mapped >= n)
		return;

	runtime·SysMap(h->arena_start - n, n - h->bitmap_mapped, h->arena_reserved, &mstats.gc_sys);
	h->bitmap_mapped = n;
}

static bool
getgcmaskcb(Stkframe *frame, void *ctxt)
{
	Stkframe *frame0;

	frame0 = ctxt;
	if(frame->sp <= frame0->sp && frame0->sp < frame->varp) {
		*frame0 = *frame;
		return false;
	}
	return true;
}

// Returns GC type info for object p for testing.
void
runtime·getgcmask(byte *p, Type *t, byte **mask, uintptr *len)
{
	Stkframe frame;
	uintptr i, n, off;
	byte *base, bits, shift, *b;
	bool (*cb)(Stkframe*, void*);

	*mask = nil;
	*len = 0;

	// data
	if(p >= runtime·data && p < runtime·edata) {
		n = ((PtrType*)t)->elem->size;
		*len = n/PtrSize;
		*mask = runtime·mallocgc(*len, nil, FlagNoScan);
		for(i = 0; i < n; i += PtrSize) {
			off = (p+i-runtime·data)/PtrSize;
			bits = (runtime·gcdatamask.bytedata[off/PointersPerByte] >> ((off%PointersPerByte)*BitsPerPointer))&BitsMask;
			(*mask)[i/PtrSize] = bits;
		}
		return;
	}
	// bss
	if(p >= runtime·bss && p < runtime·ebss) {
		n = ((PtrType*)t)->elem->size;
		*len = n/PtrSize;
		*mask = runtime·mallocgc(*len, nil, FlagNoScan);
		for(i = 0; i < n; i += PtrSize) {
			off = (p+i-runtime·bss)/PtrSize;
			bits = (runtime·gcbssmask.bytedata[off/PointersPerByte] >> ((off%PointersPerByte)*BitsPerPointer))&BitsMask;
			(*mask)[i/PtrSize] = bits;
		}
		return;
	}
	// heap
	if(runtime·mlookup(p, &base, &n, nil)) {
		*len = n/PtrSize;
		*mask = runtime·mallocgc(*len, nil, FlagNoScan);
		for(i = 0; i < n; i += PtrSize) {
			off = (uintptr*)(base+i) - (uintptr*)runtime·mheap.arena_start;
			b = runtime·mheap.arena_start - off/wordsPerBitmapByte - 1;
			shift = (off % wordsPerBitmapByte) * gcBits;
			bits = (*b >> (shift+2))&BitsMask;
			(*mask)[i/PtrSize] = bits;
		}
		return;
	}
	// stack
	frame.fn = nil;
	frame.sp = (uintptr)p;
	cb = getgcmaskcb;
	runtime·gentraceback(g->m->curg->sched.pc, g->m->curg->sched.sp, 0, g->m->curg, 0, nil, 1000, &cb, &frame, false);
	if(frame.fn != nil) {
		Func *f;
		StackMap *stackmap;
		BitVector bv;
		uintptr size;
		uintptr targetpc;
		int32 pcdata;

		f = frame.fn;
		targetpc = frame.continpc;
		if(targetpc == 0)
			return;
		if(targetpc != f->entry)
			targetpc--;
		pcdata = runtime·pcdatavalue(f, PCDATA_StackMapIndex, targetpc);
		if(pcdata == -1)
			return;
		stackmap = runtime·funcdata(f, FUNCDATA_LocalsPointerMaps);
		if(stackmap == nil || stackmap->n <= 0)
			return;
		bv = runtime·stackmapdata(stackmap, pcdata);
		size = bv.n/BitsPerPointer*PtrSize;
		n = ((PtrType*)t)->elem->size;
		*len = n/PtrSize;
		*mask = runtime·mallocgc(*len, nil, FlagNoScan);
		for(i = 0; i < n; i += PtrSize) {
			off = (p+i-(byte*)frame.varp+size)/PtrSize;
			bits = (bv.bytedata[off*BitsPerPointer/8] >> ((off*BitsPerPointer)%8))&BitsMask;
			(*mask)[i/PtrSize] = bits;
		}
	}
}

void runtime·gc_unixnanotime(int64 *now);

int64
runtime·unixnanotime(void)
{
	int64 now;

	runtime·gc_unixnanotime(&now);
	return now;
}<|MERGE_RESOLUTION|>--- conflicted
+++ resolved
@@ -288,8 +288,7 @@
 	// but the object it shares the byte with is already marked,
 	// then all the possible concurrent updates are trying to set the same bit,
 	// so we can use a non-atomic update.
-	if((mbits->xbits&(bitMask|(bitMask<<gcBits))) != (bitBoundary|(bitBoundary<<gcBits)) ||
-				work.nproc == 1)
+	if((mbits->xbits&(bitMask|(bitMask<<gcBits))) != (bitBoundary|(bitBoundary<<gcBits)) || runtime·work.nproc == 1)
 		*mbits->bitp = mbits->xbits | (bitMarked<<mbits->shift);
 	else
 		runtime·atomicor8(mbits->bitp, bitMarked<<mbits->shift);
@@ -426,183 +425,8 @@
 		}
 
 		// If another proc wants a pointer, give it some.
-<<<<<<< HEAD
-		if(work.nwait > 0 && wbuf->nobj > 4 && work.full == 0) {
+		if(runtime·work.nwait > 0 && wbuf->nobj > 4 && runtime·work.full == 0) {
 			wbuf = handoff(wbuf);
-=======
-		if(runtime·work.nwait > 0 && nobj > 4 && runtime·work.full == 0) {
-			wbuf->nobj = nobj;
-			wbuf = handoff(wbuf);
-			nobj = wbuf->nobj;
-			wp = &wbuf->obj[nobj];
-		}
-
-		wp--;
-		nobj--;
-		b = *wp;
-		n = arena_used - b; // scan until next bitBoundary or BitsDead
-		ptrmask = nil; // use GC bitmap for pointer info
-
-	scanobj:
-		// Find bits of the beginning of the object.
-		if(ptrmask == nil) {
-			off = (uintptr*)b - (uintptr*)arena_start;
-			ptrbitp = arena_start - off/wordsPerBitmapByte - 1;
-			shift = (off % wordsPerBitmapByte) * gcBits;
-			cached = *ptrbitp >> shift;
-			cached &= ~bitBoundary;
-			ncached = (8 - shift)/gcBits;
-		}
-		for(i = 0; i < n; i += PtrSize) {
-			obj = nil;
-			// Find bits for this word.
-			if(ptrmask == nil) {
-				// Check is we have reached end of span.
-				if((((uintptr)b+i)%PageSize) == 0 &&
-					runtime·mheap.spans[(b-arena_start)>>PageShift] != runtime·mheap.spans[(b+i-arena_start)>>PageShift])
-					break;
-				// Consult GC bitmap.
-				if(ncached <= 0) {
-					// Refill cache.
-					cached = *--ptrbitp;
-					ncached = 2;
-				}
-				bits = cached;
-				cached >>= gcBits;
-				ncached--;
-				if((bits&bitBoundary) != 0)
-					break; // reached beginning of the next object
-				bits = (bits>>2)&BitsMask;
-				if(bits == BitsDead)
-					break; // reached no-scan part of the object
-			} else // dense mask (stack or data)
-				bits = (ptrmask[(i/PtrSize)/4]>>(((i/PtrSize)%4)*BitsPerPointer))&BitsMask;
-
-			if(bits == BitsScalar || bits == BitsDead)
-				continue;
-			if(bits == BitsPointer) {
-				obj = *(byte**)(b+i);
-				goto markobj;
-			}
-
-			// With those three out of the way, must be multi-word.
-			if(bits != BitsMultiWord)
-				runtime·throw("unexpected garbage collection bits");
-			// Find the next pair of bits.
-			if(ptrmask == nil) {
-				if(ncached <= 0) {
-					// Refill cache.
-					cached = *--ptrbitp;
-					ncached = 2;
-				}
-				bits = (cached>>2)&BitsMask;
-			} else
-				bits = (ptrmask[((i+PtrSize)/PtrSize)/4]>>((((i+PtrSize)/PtrSize)%4)*BitsPerPointer))&BitsMask;
-
-			switch(bits) {
-			default:
-				runtime·throw("unexpected garbage collection bits");
-			case BitsIface:
-				iface = (Iface*)(b+i);
-				if(iface->tab != nil) {
-					typ = iface->tab->type;
-					if(!(typ->kind&KindDirectIface) || !(typ->kind&KindNoPointers))
-						obj = iface->data;
-				}
-				break;
-			case BitsEface:
-				eface = (Eface*)(b+i);
-				typ = eface->type;
-				if(typ != nil) {
-					if(!(typ->kind&KindDirectIface) || !(typ->kind&KindNoPointers))
-						obj = eface->data;
-				}
-				break;
-			}
-
-			i += PtrSize;
-			cached >>= gcBits;
-			ncached--;
-
-		markobj:
-			// At this point we have extracted the next potential pointer.
-			// Check if it points into heap.
-			if(obj == nil || obj < arena_start || obj >= arena_used)
-				continue;
-			// Mark the object.
-			off = (uintptr*)obj - (uintptr*)arena_start;
-			bitp = arena_start - off/wordsPerBitmapByte - 1;
-			shift = (off % wordsPerBitmapByte) * gcBits;
-			xbits = *bitp;
-			bits = (xbits >> shift) & bitMask;
-			if((bits&bitBoundary) == 0) {
-				// Not a beginning of a block, consult span table to find the block beginning.
-				k = (uintptr)obj>>PageShift;
-				x = k;
-				x -= (uintptr)arena_start>>PageShift;
-				s = runtime·mheap.spans[x];
-				if(s == nil || k < s->start || obj >= s->limit || s->state != MSpanInUse)
-					continue;
-				p = (byte*)((uintptr)s->start<<PageShift);
-				if(s->sizeclass != 0) {
-					size = s->elemsize;
-					idx = ((byte*)obj - p)/size;
-					p = p+idx*size;
-				}
-				if(p == obj) {
-					runtime·printf("runtime: failed to find block beginning for %p s=%p s->limit=%p\n",
-						p, s->start*PageSize, s->limit);
-					runtime·throw("failed to find block beginning");
-				}
-				obj = p;
-				goto markobj;
-			}
-
-			// Now we have bits, bitp, and shift correct for
-			// obj pointing at the base of the object.
-			// Only care about not marked objects.
-			if((bits&bitMarked) != 0)
-				continue;
-			// If obj size is greater than 8, then each byte of GC bitmap
-			// contains info for at most one object. In such case we use
-			// non-atomic byte store to mark the object. This can lead
-			// to double enqueue of the object for scanning, but scanning
-			// is an idempotent operation, so it is OK. This cannot lead
-			// to bitmap corruption because the single marked bit is the
-			// only thing that can change in the byte.
-			// For 8-byte objects we use non-atomic store, if the other
-			// quadruple is already marked. Otherwise we resort to CAS
-			// loop for marking.
-			if((xbits&(bitMask|(bitMask<<gcBits))) != (bitBoundary|(bitBoundary<<gcBits)) ||
-				runtime·work.nproc == 1)
-				*bitp = xbits | (bitMarked<<shift);
-			else
-				runtime·atomicor8(bitp, bitMarked<<shift);
-
-			if(((xbits>>(shift+2))&BitsMask) == BitsDead)
-				continue;  // noscan object
-
-			// Queue the obj for scanning.
-			PREFETCH(obj);
-			obj = (byte*)((uintptr)obj & ~(PtrSize-1));
-			p = scanbuf[scanbufpos];
-			scanbuf[scanbufpos++] = obj;
-			if(scanbufpos == nelem(scanbuf))
-				scanbufpos = 0;
-			if(p == nil)
-				continue;
-
-			// If workbuf is full, obtain an empty one.
-			if(nobj >= nelem(wbuf->obj)) {
-				wbuf->nobj = nobj;
-				wbuf = getempty(wbuf);
-				nobj = wbuf->nobj;
-				wp = &wbuf->obj[nobj];
-			}
-			*wp = p;
-			wp++;
-			nobj++;
->>>>>>> c65a47f8
 		}
 
 		// This might be a good place to add prefetch code...
@@ -739,13 +563,8 @@
 		c->gcworkbuf = nil;
 	}
 	if(b == nil)
-<<<<<<< HEAD
-		b = (Workbuf*)runtime·lfstackpop(&work.empty);
+		b = (Workbuf*)runtime·lfstackpop(&runtime·work.empty);
 	if(b == nil) {
-=======
-		b = (Workbuf*)runtime·lfstackpop(&runtime·work.empty);
-	if(b == nil)
->>>>>>> c65a47f8
 		b = runtime·persistentalloc(sizeof(*b), CacheLineSize, &mstats.gc_sys);
 		b->nobj = 0;
 	}
@@ -801,7 +620,7 @@
 
 	runtime·throw("putpartial: c->gcworkbuf is not nil\n");
 	
-	runtime·lfstackpush(&work.full, &b->node);
+	runtime·lfstackpush(&runtime·work.full, &b->node);
 }
 
 void
@@ -829,20 +648,13 @@
 {
 	int32 i;
 
-<<<<<<< HEAD
 	if(b != nil) {
 		if(b->nobj != 0) 
 			runtime·printf("runtime:getfull: b->nobj=%D not 0.", b->nobj);
-		runtime·lfstackpush(&work.empty, &b->node);
-	}
-	b = (Workbuf*)runtime·lfstackpop(&work.full);
-	if(b != nil || work.nproc == 1)
-=======
-	if(b != nil)
 		runtime·lfstackpush(&runtime·work.empty, &b->node);
+	}
 	b = (Workbuf*)runtime·lfstackpop(&runtime·work.full);
 	if(b != nil || runtime·work.nproc == 1)
->>>>>>> c65a47f8
 		return b;
 
 	runtime·xadd(&runtime·work.nwait, +1);
@@ -1427,23 +1239,12 @@
 	gchelperstart();
 
 	// parallel mark for over gc roots
-<<<<<<< HEAD
-	runtime·parfordo(work.markfor);
+	runtime·parfordo(runtime·work.markfor);
 	if(runtime·gcphase != GCscan) 
 		scanblock(nil, 0, nil); // blocks in getfull
-	nproc = work.nproc;  // work.nproc can change right after we increment work.ndone
-	if(runtime·xadd(&work.ndone, +1) == nproc-1)
-		runtime·notewakeup(&work.alldone);
-=======
-	runtime·parfordo(runtime·work.markfor);
-
-	// help other threads scan secondary blocks
-	scanblock(nil, 0, nil);
-
-	nproc = runtime·work.nproc;  // runtime·work.nproc can change right after we increment runtime·work.ndone
+	nproc = runtime·work.nproc;  // work.nproc can change right after we increment work.ndone
 	if(runtime·xadd(&runtime·work.ndone, +1) == nproc-1)
 		runtime·notewakeup(&runtime·work.alldone);
->>>>>>> c65a47f8
 	g->m->traceback = 0;
 }
 
@@ -1667,25 +1468,15 @@
 	runtime·unlock(&runtime·mheap.lock);
 	oldphase = runtime·gcphase;
 
-<<<<<<< HEAD
-	work.nwait = 0;
-	work.ndone = 0;
-	work.nproc = runtime·gcprocs(); 
-	runtime·gcphase = GCmark;              //^^  vv
-
-	runtime·parforsetup(work.markfor, work.nproc, RootCount + runtime·allglen, nil, false, markroot);
-	if(work.nproc > 1) {
-		runtime·noteclear(&work.alldone);
-		runtime·helpgc(work.nproc);
-=======
 	runtime·work.nwait = 0;
 	runtime·work.ndone = 0;
-	runtime·work.nproc = runtime·gcprocs();
+	runtime·work.nproc = runtime·gcprocs(); 
+	runtime·gcphase = GCmark;              //^^  vv
+
 	runtime·parforsetup(runtime·work.markfor, runtime·work.nproc, RootCount + runtime·allglen, nil, false, markroot);
 	if(runtime·work.nproc > 1) {
 		runtime·noteclear(&runtime·work.alldone);
 		runtime·helpgc(runtime·work.nproc);
->>>>>>> c65a47f8
 	}
 
 	t2 = 0;
@@ -1693,12 +1484,7 @@
 		t2 = runtime·nanotime();
 
 	gchelperstart();
-<<<<<<< HEAD
-	runtime·parfordo(work.markfor);
-=======
 	runtime·parfordo(runtime·work.markfor);
-	scanblock(nil, 0, nil);
->>>>>>> c65a47f8
 
 	scanblock(nil, 0, nil);
 	runtime·gcphase = oldphase;            //^^  vv
