// Inferno utils/8l/span.c
// http://code.google.com/p/inferno-os/source/browse/utils/8l/span.c
//
//	Copyright © 1994-1999 Lucent Technologies Inc.  All rights reserved.
//	Portions Copyright © 1995-1997 C H Forsyth (forsyth@terzarima.net)
//	Portions Copyright © 1997-1999 Vita Nuova Limited
//	Portions Copyright © 2000-2007 Vita Nuova Holdings Limited (www.vitanuova.com)
//	Portions Copyright © 2004,2006 Bruce Ellis
//	Portions Copyright © 2005-2007 C H Forsyth (forsyth@terzarima.net)
//	Revisions Copyright © 2000-2007 Lucent Technologies Inc. and others
//	Portions Copyright © 2009 The Go Authors.  All rights reserved.
//
// Permission is hereby granted, free of charge, to any person obtaining a copy
// of this software and associated documentation files (the "Software"), to deal
// in the Software without restriction, including without limitation the rights
// to use, copy, modify, merge, publish, distribute, sublicense, and/or sell
// copies of the Software, and to permit persons to whom the Software is
// furnished to do so, subject to the following conditions:
//
// The above copyright notice and this permission notice shall be included in
// all copies or substantial portions of the Software.
//
// THE SOFTWARE IS PROVIDED "AS IS", WITHOUT WARRANTY OF ANY KIND, EXPRESS OR
// IMPLIED, INCLUDING BUT NOT LIMITED TO THE WARRANTIES OF MERCHANTABILITY,
// FITNESS FOR A PARTICULAR PURPOSE AND NONINFRINGEMENT.  IN NO EVENT SHALL THE
// AUTHORS OR COPYRIGHT HOLDERS BE LIABLE FOR ANY CLAIM, DAMAGES OR OTHER
// LIABILITY, WHETHER IN AN ACTION OF CONTRACT, TORT OR OTHERWISE, ARISING FROM,
// OUT OF OR IN CONNECTION WITH THE SOFTWARE OR THE USE OR OTHER DEALINGS IN
// THE SOFTWARE.

// Instruction layout.

#include <u.h>
#include <libc.h>
#include <bio.h>
#include <link.h>
#include "../cmd/8l/8.out.h"
#include "../runtime/stack.h"

enum
{
	MaxAlign = 32,	// max data alignment
	FuncAlign = 16
};

typedef	struct	Optab	Optab;

struct	Optab
{
	short	as;
	uchar*	ytab;
	uchar	prefix;
	uchar	op[13];
};

static Optab*	opindex[ALAST+1];

enum
{
	Yxxx		= 0,
	Ynone,
	Yi0,
	Yi1,
	Yi8,
	Yi32,
	Yiauto,
	Yal,
	Ycl,
	Yax,
	Ycx,
	Yrb,
	Yrl,
	Yrf,
	Yf0,
	Yrx,
	Ymb,
	Yml,
	Ym,
	Ybr,
	Ycol,
	Ytextsize,
	Ytls,

	Ycs,	Yss,	Yds,	Yes,	Yfs,	Ygs,
	Ygdtr,	Yidtr,	Yldtr,	Ymsw,	Ytask,
	Ycr0,	Ycr1,	Ycr2,	Ycr3,	Ycr4,	Ycr5,	Ycr6,	Ycr7,
	Ydr0,	Ydr1,	Ydr2,	Ydr3,	Ydr4,	Ydr5,	Ydr6,	Ydr7,
	Ytr0,	Ytr1,	Ytr2,	Ytr3,	Ytr4,	Ytr5,	Ytr6,	Ytr7,
	Ymr, Ymm,
	Yxr, Yxm,
	Ymax,

	Zxxx		= 0,

	Zlit,
	Zlitm_r,
	Z_rp,
	Zbr,
	Zcall,
	Zcallcon,
	Zcallind,
	Zcallindreg,
	Zib_,
	Zib_rp,
	Zibo_m,
	Zil_,
	Zil_rp,
	Zilo_m,
	Zjmp,
	Zjmpcon,
	Zloop,
	Zm_o,
	Zm_r,
	Zm2_r,
	Zm_r_xm,
	Zm_r_i_xm,
	Zaut_r,
	Zo_m,
	Zpseudo,
	Zr_m,
	Zr_m_xm,
	Zr_m_i_xm,
	Zrp_,
	Z_ib,
	Z_il,
	Zm_ibo,
	Zm_ilo,
	Zib_rr,
	Zil_rr,
	Zclr,
	Zibm_r,	/* mmx1,mmx2/mem64,imm8 */
	Zbyte,
	Zmov,
	Zmax,

	Px		= 0,
	Pe		= 0x66,	/* operand escape */
	Pm		= 0x0f,	/* 2byte opcode escape */
	Pq		= 0xff,	/* both escape */
	Pb		= 0xfe,	/* byte operands */
	Pf2		= 0xf2,	/* xmm escape 1 */
	Pf3		= 0xf3,	/* xmm escape 2 */
};

static	uchar	ycover[Ymax*Ymax];
static	int	reg[MAXREG];
static	void	asmins(Link *ctxt, Prog *p);

static uchar	ynone[] =
{
	Ynone,	Ynone,	Zlit,	1,
	0
};
static uchar	ytext[] =
{
	Ymb,	Ytextsize,	Zpseudo,1,
	0
};
static uchar	ynop[] =
{
	Ynone,	Ynone,	Zpseudo,0,
	Ynone,	Yiauto,	Zpseudo,0,
	Ynone,	Yml,	Zpseudo,0,
	Ynone,	Yrf,	Zpseudo,0,
	Yiauto,	Ynone,	Zpseudo,0,
	Ynone,	Yxr,	Zpseudo,0,
	Yml,	Ynone,	Zpseudo,0,
	Yrf,	Ynone,	Zpseudo,0,
	Yxr,	Ynone,	Zpseudo,1,
	0
};
static uchar	yfuncdata[] =
{
	Yi32,	Ym,	Zpseudo,	0,
	0
};
static uchar	ypcdata[] =
{
	Yi32,	Yi32,	Zpseudo,	0,
	0,
};
static uchar	yxorb[] =
{
	Yi32,	Yal,	Zib_,	1,
	Yi32,	Ymb,	Zibo_m,	2,
	Yrb,	Ymb,	Zr_m,	1,
	Ymb,	Yrb,	Zm_r,	1,
	0
};
static uchar	yxorl[] =
{
	Yi8,	Yml,	Zibo_m,	2,
	Yi32,	Yax,	Zil_,	1,
	Yi32,	Yml,	Zilo_m,	2,
	Yrl,	Yml,	Zr_m,	1,
	Yml,	Yrl,	Zm_r,	1,
	0
};
static uchar	yaddl[] =
{
	Yi8,	Yml,	Zibo_m,	2,
	Yi32,	Yax,	Zil_,	1,
	Yi32,	Yml,	Zilo_m,	2,
	Yrl,	Yml,	Zr_m,	1,
	Yml,	Yrl,	Zm_r,	1,
	0
};
static uchar	yincb[] =
{
	Ynone,	Ymb,	Zo_m,	2,
	0
};
static uchar	yincl[] =
{
	Ynone,	Yrl,	Z_rp,	1,
	Ynone,	Yml,	Zo_m,	2,
	0
};
static uchar	ycmpb[] =
{
	Yal,	Yi32,	Z_ib,	1,
	Ymb,	Yi32,	Zm_ibo,	2,
	Ymb,	Yrb,	Zm_r,	1,
	Yrb,	Ymb,	Zr_m,	1,
	0
};
static uchar	ycmpl[] =
{
	Yml,	Yi8,	Zm_ibo,	2,
	Yax,	Yi32,	Z_il,	1,
	Yml,	Yi32,	Zm_ilo,	2,
	Yml,	Yrl,	Zm_r,	1,
	Yrl,	Yml,	Zr_m,	1,
	0
};
static uchar	yshb[] =
{
	Yi1,	Ymb,	Zo_m,	2,
	Yi32,	Ymb,	Zibo_m,	2,
	Ycx,	Ymb,	Zo_m,	2,
	0
};
static uchar	yshl[] =
{
	Yi1,	Yml,	Zo_m,	2,
	Yi32,	Yml,	Zibo_m,	2,
	Ycl,	Yml,	Zo_m,	2,
	Ycx,	Yml,	Zo_m,	2,
	0
};
static uchar	ytestb[] =
{
	Yi32,	Yal,	Zib_,	1,
	Yi32,	Ymb,	Zibo_m,	2,
	Yrb,	Ymb,	Zr_m,	1,
	Ymb,	Yrb,	Zm_r,	1,
	0
};
static uchar	ytestl[] =
{
	Yi32,	Yax,	Zil_,	1,
	Yi32,	Yml,	Zilo_m,	2,
	Yrl,	Yml,	Zr_m,	1,
	Yml,	Yrl,	Zm_r,	1,
	0
};
static uchar	ymovb[] =
{
	Yrb,	Ymb,	Zr_m,	1,
	Ymb,	Yrb,	Zm_r,	1,
	Yi32,	Yrb,	Zib_rp,	1,
	Yi32,	Ymb,	Zibo_m,	2,
	0
};
static uchar	ymovw[] =
{
	Yrl,	Yml,	Zr_m,	1,
	Yml,	Yrl,	Zm_r,	1,
	Yi0,	Yrl,	Zclr,	1+2,
//	Yi0,	Yml,	Zibo_m,	2,	// shorter but slower AND $0,dst
	Yi32,	Yrl,	Zil_rp,	1,
	Yi32,	Yml,	Zilo_m,	2,
	Yiauto,	Yrl,	Zaut_r,	1,
	0
};
static uchar	ymovl[] =
{
	Yrl,	Yml,	Zr_m,	1,
	Yml,	Yrl,	Zm_r,	1,
	Yi0,	Yrl,	Zclr,	1+2,
//	Yi0,	Yml,	Zibo_m,	2,	// shorter but slower AND $0,dst
	Yi32,	Yrl,	Zil_rp,	1,
	Yi32,	Yml,	Zilo_m,	2,
	Yml,	Yxr,	Zm_r_xm,	2,	// XMM MOVD (32 bit)
	Yxr,	Yml,	Zr_m_xm,	2,	// XMM MOVD (32 bit)
	Yiauto,	Yrl,	Zaut_r,	1,
	0
};
static uchar	ymovq[] =
{
	Yml,	Yxr,	Zm_r_xm,	2,
	0
};
static uchar	ym_rl[] =
{
	Ym,	Yrl,	Zm_r,	1,
	0
};
static uchar	yrl_m[] =
{
	Yrl,	Ym,	Zr_m,	1,
	0
};
static uchar	ymb_rl[] =
{
	Ymb,	Yrl,	Zm_r,	1,
	0
};
static uchar	yml_rl[] =
{
	Yml,	Yrl,	Zm_r,	1,
	0
};
static uchar	yrb_mb[] =
{
	Yrb,	Ymb,	Zr_m,	1,
	0
};
static uchar	yrl_ml[] =
{
	Yrl,	Yml,	Zr_m,	1,
	0
};
static uchar	yml_mb[] =
{
	Yrb,	Ymb,	Zr_m,	1,
	Ymb,	Yrb,	Zm_r,	1,
	0
};
static uchar	yxchg[] =
{
	Yax,	Yrl,	Z_rp,	1,
	Yrl,	Yax,	Zrp_,	1,
	Yrl,	Yml,	Zr_m,	1,
	Yml,	Yrl,	Zm_r,	1,
	0
};
static uchar	ydivl[] =
{
	Yml,	Ynone,	Zm_o,	2,
	0
};
static uchar	ydivb[] =
{
	Ymb,	Ynone,	Zm_o,	2,
	0
};
static uchar	yimul[] =
{
	Yml,	Ynone,	Zm_o,	2,
	Yi8,	Yrl,	Zib_rr,	1,
	Yi32,	Yrl,	Zil_rr,	1,
	0
};
static uchar	ybyte[] =
{
	Yi32,	Ynone,	Zbyte,	1,
	0
};
static uchar	yin[] =
{
	Yi32,	Ynone,	Zib_,	1,
	Ynone,	Ynone,	Zlit,	1,
	0
};
static uchar	yint[] =
{
	Yi32,	Ynone,	Zib_,	1,
	0
};
static uchar	ypushl[] =
{
	Yrl,	Ynone,	Zrp_,	1,
	Ym,	Ynone,	Zm_o,	2,
	Yi8,	Ynone,	Zib_,	1,
	Yi32,	Ynone,	Zil_,	1,
	0
};
static uchar	ypopl[] =
{
	Ynone,	Yrl,	Z_rp,	1,
	Ynone,	Ym,	Zo_m,	2,
	0
};
static uchar	ybswap[] =
{
	Ynone,	Yrl,	Z_rp,	1,
	0,
};
static uchar	yscond[] =
{
	Ynone,	Ymb,	Zo_m,	2,
	0
};
static uchar	yjcond[] =
{
	Ynone,	Ybr,	Zbr,	0,
	Yi0,	Ybr,	Zbr,	0,
	Yi1,	Ybr,	Zbr,	1,
	0
};
static uchar	yloop[] =
{
	Ynone,	Ybr,	Zloop,	1,
	0
};
static uchar	ycall[] =
{
	Ynone,	Yml,	Zcallindreg,	0,
	Yrx,	Yrx,	Zcallindreg,	2,
	Ynone,	Ycol,	Zcallind,	2,
	Ynone,	Ybr,	Zcall,	0,
	Ynone,	Yi32,	Zcallcon,	1,
	0
};
static uchar	yduff[] =
{
	Ynone,	Yi32,	Zcall,	1,
	0
};
static uchar	yjmp[] =
{
	Ynone,	Yml,	Zo_m,	2,
	Ynone,	Ybr,	Zjmp,	0,
	Ynone,	Yi32,	Zjmpcon,	1,
	0
};

static uchar	yfmvd[] =
{
	Ym,	Yf0,	Zm_o,	2,
	Yf0,	Ym,	Zo_m,	2,
	Yrf,	Yf0,	Zm_o,	2,
	Yf0,	Yrf,	Zo_m,	2,
	0
};
static uchar	yfmvdp[] =
{
	Yf0,	Ym,	Zo_m,	2,
	Yf0,	Yrf,	Zo_m,	2,
	0
};
static uchar	yfmvf[] =
{
	Ym,	Yf0,	Zm_o,	2,
	Yf0,	Ym,	Zo_m,	2,
	0
};
static uchar	yfmvx[] =
{
	Ym,	Yf0,	Zm_o,	2,
	0
};
static uchar	yfmvp[] =
{
	Yf0,	Ym,	Zo_m,	2,
	0
};
static uchar	yfcmv[] =
{
	Yrf,	Yf0,	Zm_o,	2,
	0
};
static uchar	yfadd[] =
{
	Ym,	Yf0,	Zm_o,	2,
	Yrf,	Yf0,	Zm_o,	2,
	Yf0,	Yrf,	Zo_m,	2,
	0
};
static uchar	yfaddp[] =
{
	Yf0,	Yrf,	Zo_m,	2,
	0
};
static uchar	yfxch[] =
{
	Yf0,	Yrf,	Zo_m,	2,
	Yrf,	Yf0,	Zm_o,	2,
	0
};
static uchar	ycompp[] =
{
	Yf0,	Yrf,	Zo_m,	2,	/* botch is really f0,f1 */
	0
};
static uchar	ystsw[] =
{
	Ynone,	Ym,	Zo_m,	2,
	Ynone,	Yax,	Zlit,	1,
	0
};
static uchar	ystcw[] =
{
	Ynone,	Ym,	Zo_m,	2,
	Ym,	Ynone,	Zm_o,	2,
	0
};
static uchar	ysvrs[] =
{
	Ynone,	Ym,	Zo_m,	2,
	Ym,	Ynone,	Zm_o,	2,
	0
};
static uchar	ymskb[] =
{
	Yxr,	Yrl,	Zm_r_xm,	2,
	Ymr,	Yrl,	Zm_r_xm,	1,
	0
};
static uchar	yxm[] = 
{
	Yxm,	Yxr,	Zm_r_xm,	1,
	0
};
static uchar	yxcvm1[] = 
{
	Yxm,	Yxr,	Zm_r_xm,	2,
	Yxm,	Ymr,	Zm_r_xm,	2,
	0
};
static uchar	yxcvm2[] =
{
	Yxm,	Yxr,	Zm_r_xm,	2,
	Ymm,	Yxr,	Zm_r_xm,	2,
	0
};
static uchar	yxmq[] = 
{
	Yxm,	Yxr,	Zm_r_xm,	2,
	0
};
static uchar	yxr[] = 
{
	Yxr,	Yxr,	Zm_r_xm,	1,
	0
};
static uchar	yxr_ml[] =
{
	Yxr,	Yml,	Zr_m_xm,	1,
	0
};
static uchar	yxcmp[] =
{
	Yxm,	Yxr, Zm_r_xm,	1,
	0
};
static uchar	yxcmpi[] =
{
	Yxm,	Yxr, Zm_r_i_xm,	2,
	0
};
static uchar	yxmov[] =
{
	Yxm,	Yxr,	Zm_r_xm,	1,
	Yxr,	Yxm,	Zr_m_xm,	1,
	0
};
static uchar	yxcvfl[] = 
{
	Yxm,	Yrl,	Zm_r_xm,	1,
	0
};
static uchar	yxcvlf[] =
{
	Yml,	Yxr,	Zm_r_xm,	1,
	0
};
/*
static uchar	yxcvfq[] = 
{
	Yxm,	Yrl,	Zm_r_xm,	2,
	0
};
static uchar	yxcvqf[] =
{
	Yml,	Yxr,	Zm_r_xm,	2,
	0
};
*/
static uchar	yxrrl[] =
{
	Yxr,	Yrl,	Zm_r,	1,
	0
};
static uchar	yprefetch[] =
{
	Ym,	Ynone,	Zm_o,	2,
	0,
};
static uchar	yaes[] =
{
	Yxm,	Yxr,	Zlitm_r,	2,
	0
};
static uchar	yinsrd[] =
{
	Yml,	Yxr,	Zibm_r,	2,
	0
};
static uchar	ymshufb[] =
{
	Yxm,	Yxr,	Zm2_r,	2,
	0
};

static uchar   yxshuf[] =
{
	Yxm,    Yxr,    Zibm_r, 2,
	0
};

static Optab optab[] =
/*	as, ytab, andproto, opcode */
{
	{ AXXX },
	{ AAAA,		ynone,	Px, {0x37} },
	{ AAAD,		ynone,	Px, {0xd5,0x0a} },
	{ AAAM,		ynone,	Px, {0xd4,0x0a} },
	{ AAAS,		ynone,	Px, {0x3f} },
	{ AADCB,	yxorb,	Pb, {0x14,0x80,(02),0x10,0x10} },
	{ AADCL,	yxorl,	Px, {0x83,(02),0x15,0x81,(02),0x11,0x13} },
	{ AADCW,	yxorl,	Pe, {0x83,(02),0x15,0x81,(02),0x11,0x13} },
	{ AADDB,	yxorb,	Px, {0x04,0x80,(00),0x00,0x02} },
	{ AADDL,	yaddl,	Px, {0x83,(00),0x05,0x81,(00),0x01,0x03} },
	{ AADDW,	yaddl,	Pe, {0x83,(00),0x05,0x81,(00),0x01,0x03} },
	{ AADJSP },
	{ AANDB,	yxorb,	Pb, {0x24,0x80,(04),0x20,0x22} },
	{ AANDL,	yxorl,	Px, {0x83,(04),0x25,0x81,(04),0x21,0x23} },
	{ AANDW,	yxorl,	Pe, {0x83,(04),0x25,0x81,(04),0x21,0x23} },
	{ AARPL,	yrl_ml,	Px, {0x63} },
	{ ABOUNDL,	yrl_m,	Px, {0x62} },
	{ ABOUNDW,	yrl_m,	Pe, {0x62} },
	{ ABSFL,	yml_rl,	Pm, {0xbc} },
	{ ABSFW,	yml_rl,	Pq, {0xbc} },
	{ ABSRL,	yml_rl,	Pm, {0xbd} },
	{ ABSRW,	yml_rl,	Pq, {0xbd} },
	{ ABTL,		yml_rl,	Pm, {0xa3} },
	{ ABTW,		yml_rl,	Pq, {0xa3} },
	{ ABTCL,	yml_rl,	Pm, {0xbb} },
	{ ABTCW,	yml_rl,	Pq, {0xbb} },
	{ ABTRL,	yml_rl,	Pm, {0xb3} },
	{ ABTRW,	yml_rl,	Pq, {0xb3} },
	{ ABTSL,	yml_rl,	Pm, {0xab} },
	{ ABTSW,	yml_rl,	Pq, {0xab} },
	{ ABYTE,	ybyte,	Px, {1} },
	{ ACALL,	ycall,	Px, {0xff,(02),0xff,(0x15),0xe8} },
	{ ACLC,		ynone,	Px, {0xf8} },
	{ ACLD,		ynone,	Px, {0xfc} },
	{ ACLI,		ynone,	Px, {0xfa} },
	{ ACLTS,	ynone,	Pm, {0x06} },
	{ ACMC,		ynone,	Px, {0xf5} },
	{ ACMPB,	ycmpb,	Pb, {0x3c,0x80,(07),0x38,0x3a} },
	{ ACMPL,	ycmpl,	Px, {0x83,(07),0x3d,0x81,(07),0x39,0x3b} },
	{ ACMPW,	ycmpl,	Pe, {0x83,(07),0x3d,0x81,(07),0x39,0x3b} },
	{ ACMPSB,	ynone,	Pb, {0xa6} },
	{ ACMPSL,	ynone,	Px, {0xa7} },
	{ ACMPSW,	ynone,	Pe, {0xa7} },
	{ ADAA,		ynone,	Px, {0x27} },
	{ ADAS,		ynone,	Px, {0x2f} },
	{ ADATA },
	{ ADECB,	yincb,	Pb, {0xfe,(01)} },
	{ ADECL,	yincl,	Px, {0x48,0xff,(01)} },
	{ ADECW,	yincl,	Pe, {0x48,0xff,(01)} },
	{ ADIVB,	ydivb,	Pb, {0xf6,(06)} },
	{ ADIVL,	ydivl,	Px, {0xf7,(06)} },
	{ ADIVW,	ydivl,	Pe, {0xf7,(06)} },
	{ AENTER },				/* botch */
	{ AGLOBL },
	{ AHLT,		ynone,	Px, {0xf4} },
	{ AIDIVB,	ydivb,	Pb, {0xf6,(07)} },
	{ AIDIVL,	ydivl,	Px, {0xf7,(07)} },
	{ AIDIVW,	ydivl,	Pe, {0xf7,(07)} },
	{ AIMULB,	ydivb,	Pb, {0xf6,(05)} },
	{ AIMULL,	yimul,	Px, {0xf7,(05),0x6b,0x69} },
	{ AIMULW,	yimul,	Pe, {0xf7,(05),0x6b,0x69} },
	{ AINB,		yin,	Pb, {0xe4,0xec} },
	{ AINL,		yin,	Px, {0xe5,0xed} },
	{ AINW,		yin,	Pe, {0xe5,0xed} },
	{ AINCB,	yincb,	Pb, {0xfe,(00)} },
	{ AINCL,	yincl,	Px, {0x40,0xff,(00)} },
	{ AINCW,	yincl,	Pe, {0x40,0xff,(00)} },
	{ AINSB,	ynone,	Pb, {0x6c} },
	{ AINSL,	ynone,	Px, {0x6d} },
	{ AINSW,	ynone,	Pe, {0x6d} },
	{ AINT,		yint,	Px, {0xcd} },
	{ AINTO,	ynone,	Px, {0xce} },
	{ AIRETL,	ynone,	Px, {0xcf} },
	{ AIRETW,	ynone,	Pe, {0xcf} },
	{ AJCC,		yjcond,	Px, {0x73,0x83,(00)} },
	{ AJCS,		yjcond,	Px, {0x72,0x82} },
	{ AJCXZL,	yloop,	Px, {0xe3} },
	{ AJCXZW,	yloop,	Px, {0xe3} },
	{ AJEQ,		yjcond,	Px, {0x74,0x84} },
	{ AJGE,		yjcond,	Px, {0x7d,0x8d} },
	{ AJGT,		yjcond,	Px, {0x7f,0x8f} },
	{ AJHI,		yjcond,	Px, {0x77,0x87} },
	{ AJLE,		yjcond,	Px, {0x7e,0x8e} },
	{ AJLS,		yjcond,	Px, {0x76,0x86} },
	{ AJLT,		yjcond,	Px, {0x7c,0x8c} },
	{ AJMI,		yjcond,	Px, {0x78,0x88} },
	{ AJMP,		yjmp,	Px, {0xff,(04),0xeb,0xe9} },
	{ AJNE,		yjcond,	Px, {0x75,0x85} },
	{ AJOC,		yjcond,	Px, {0x71,0x81,(00)} },
	{ AJOS,		yjcond,	Px, {0x70,0x80,(00)} },
	{ AJPC,		yjcond,	Px, {0x7b,0x8b} },
	{ AJPL,		yjcond,	Px, {0x79,0x89} },
	{ AJPS,		yjcond,	Px, {0x7a,0x8a} },
	{ ALAHF,	ynone,	Px, {0x9f} },
	{ ALARL,	yml_rl,	Pm, {0x02} },
	{ ALARW,	yml_rl,	Pq, {0x02} },
	{ ALEAL,	ym_rl,	Px, {0x8d} },
	{ ALEAW,	ym_rl,	Pe, {0x8d} },
	{ ALEAVEL,	ynone,	Px, {0xc9} },
	{ ALEAVEW,	ynone,	Pe, {0xc9} },
	{ ALOCK,	ynone,	Px, {0xf0} },
	{ ALODSB,	ynone,	Pb, {0xac} },
	{ ALODSL,	ynone,	Px, {0xad} },
	{ ALODSW,	ynone,	Pe, {0xad} },
	{ ALONG,	ybyte,	Px, {4} },
	{ ALOOP,	yloop,	Px, {0xe2} },
	{ ALOOPEQ,	yloop,	Px, {0xe1} },
	{ ALOOPNE,	yloop,	Px, {0xe0} },
	{ ALSLL,	yml_rl,	Pm, {0x03 } },
	{ ALSLW,	yml_rl,	Pq, {0x03 } },
	{ AMOVB,	ymovb,	Pb, {0x88,0x8a,0xb0,0xc6,(00)} },
	{ AMOVL,	ymovl,	Px, {0x89,0x8b,0x31,0x83,(04),0xb8,0xc7,(00),Pe,0x6e,Pe,0x7e,0} },
	{ AMOVW,	ymovw,	Pe, {0x89,0x8b,0x31,0x83,(04),0xb8,0xc7,(00),0} },
	{ AMOVQ,	ymovq,	Pf3, {0x7e} },
	{ AMOVBLSX,	ymb_rl,	Pm, {0xbe} },
	{ AMOVBLZX,	ymb_rl,	Pm, {0xb6} },
	{ AMOVBWSX,	ymb_rl,	Pq, {0xbe} },
	{ AMOVBWZX,	ymb_rl,	Pq, {0xb6} },
	{ AMOVWLSX,	yml_rl,	Pm, {0xbf} },
	{ AMOVWLZX,	yml_rl,	Pm, {0xb7} },
	{ AMOVSB,	ynone,	Pb, {0xa4} },
	{ AMOVSL,	ynone,	Px, {0xa5} },
	{ AMOVSW,	ynone,	Pe, {0xa5} },
	{ AMULB,	ydivb,	Pb, {0xf6,(04)} },
	{ AMULL,	ydivl,	Px, {0xf7,(04)} },
	{ AMULW,	ydivl,	Pe, {0xf7,(04)} },
	{ ANEGB,	yscond,	Px, {0xf6,(03)} },
	{ ANEGL,	yscond,	Px, {0xf7,(03)} }, // TODO(rsc): yscond is wrong here.
	{ ANEGW,	yscond,	Pe, {0xf7,(03)} }, // TODO(rsc): yscond is wrong here.
	{ ANOP,		ynop,	Px, {0,0} },
	{ ANOTB,	yscond,	Px, {0xf6,(02)} },
	{ ANOTL,	yscond,	Px, {0xf7,(02)} }, // TODO(rsc): yscond is wrong here.
	{ ANOTW,	yscond,	Pe, {0xf7,(02)} }, // TODO(rsc): yscond is wrong here.
	{ AORB,		yxorb,	Pb, {0x0c,0x80,(01),0x08,0x0a} },
	{ AORL,		yxorl,	Px, {0x83,(01),0x0d,0x81,(01),0x09,0x0b} },
	{ AORW,		yxorl,	Pe, {0x83,(01),0x0d,0x81,(01),0x09,0x0b} },
	{ AOUTB,	yin,	Pb, {0xe6,0xee} },
	{ AOUTL,	yin,	Px, {0xe7,0xef} },
	{ AOUTW,	yin,	Pe, {0xe7,0xef} },
	{ AOUTSB,	ynone,	Pb, {0x6e} },
	{ AOUTSL,	ynone,	Px, {0x6f} },
	{ AOUTSW,	ynone,	Pe, {0x6f} },
	{ APAUSE,	ynone,	Px, {0xf3,0x90} },
	{ APOPAL,	ynone,	Px, {0x61} },
	{ APOPAW,	ynone,	Pe, {0x61} },
	{ APOPFL,	ynone,	Px, {0x9d} },
	{ APOPFW,	ynone,	Pe, {0x9d} },
	{ APOPL,	ypopl,	Px, {0x58,0x8f,(00)} },
	{ APOPW,	ypopl,	Pe, {0x58,0x8f,(00)} },
	{ APUSHAL,	ynone,	Px, {0x60} },
	{ APUSHAW,	ynone,	Pe, {0x60} },
	{ APUSHFL,	ynone,	Px, {0x9c} },
	{ APUSHFW,	ynone,	Pe, {0x9c} },
	{ APUSHL,	ypushl,	Px, {0x50,0xff,(06),0x6a,0x68} },
	{ APUSHW,	ypushl,	Pe, {0x50,0xff,(06),0x6a,0x68} },
	{ ARCLB,	yshb,	Pb, {0xd0,(02),0xc0,(02),0xd2,(02)} },
	{ ARCLL,	yshl,	Px, {0xd1,(02),0xc1,(02),0xd3,(02),0xd3,(02)} },
	{ ARCLW,	yshl,	Pe, {0xd1,(02),0xc1,(02),0xd3,(02),0xd3,(02)} },
	{ ARCRB,	yshb,	Pb, {0xd0,(03),0xc0,(03),0xd2,(03)} },
	{ ARCRL,	yshl,	Px, {0xd1,(03),0xc1,(03),0xd3,(03),0xd3,(03)} },
	{ ARCRW,	yshl,	Pe, {0xd1,(03),0xc1,(03),0xd3,(03),0xd3,(03)} },
	{ AREP,		ynone,	Px, {0xf3} },
	{ AREPN,	ynone,	Px, {0xf2} },
	{ ARET,		ynone,	Px, {0xc3} },
	{ AROLB,	yshb,	Pb, {0xd0,(00),0xc0,(00),0xd2,(00)} },
	{ AROLL,	yshl,	Px, {0xd1,(00),0xc1,(00),0xd3,(00),0xd3,(00)} },
	{ AROLW,	yshl,	Pe, {0xd1,(00),0xc1,(00),0xd3,(00),0xd3,(00)} },
	{ ARORB,	yshb,	Pb, {0xd0,(01),0xc0,(01),0xd2,(01)} },
	{ ARORL,	yshl,	Px, {0xd1,(01),0xc1,(01),0xd3,(01),0xd3,(01)} },
	{ ARORW,	yshl,	Pe, {0xd1,(01),0xc1,(01),0xd3,(01),0xd3,(01)} },
	{ ASAHF,	ynone,	Px, {0x9e} },
	{ ASALB,	yshb,	Pb, {0xd0,(04),0xc0,(04),0xd2,(04)} },
	{ ASALL,	yshl,	Px, {0xd1,(04),0xc1,(04),0xd3,(04),0xd3,(04)} },
	{ ASALW,	yshl,	Pe, {0xd1,(04),0xc1,(04),0xd3,(04),0xd3,(04)} },
	{ ASARB,	yshb,	Pb, {0xd0,(07),0xc0,(07),0xd2,(07)} },
	{ ASARL,	yshl,	Px, {0xd1,(07),0xc1,(07),0xd3,(07),0xd3,(07)} },
	{ ASARW,	yshl,	Pe, {0xd1,(07),0xc1,(07),0xd3,(07),0xd3,(07)} },
	{ ASBBB,	yxorb,	Pb, {0x1c,0x80,(03),0x18,0x1a} },
	{ ASBBL,	yxorl,	Px, {0x83,(03),0x1d,0x81,(03),0x19,0x1b} },
	{ ASBBW,	yxorl,	Pe, {0x83,(03),0x1d,0x81,(03),0x19,0x1b} },
	{ ASCASB,	ynone,	Pb, {0xae} },
	{ ASCASL,	ynone,	Px, {0xaf} },
	{ ASCASW,	ynone,	Pe, {0xaf} },
	{ ASETCC,	yscond,	Pm, {0x93,(00)} },
	{ ASETCS,	yscond,	Pm, {0x92,(00)} },
	{ ASETEQ,	yscond,	Pm, {0x94,(00)} },
	{ ASETGE,	yscond,	Pm, {0x9d,(00)} },
	{ ASETGT,	yscond,	Pm, {0x9f,(00)} },
	{ ASETHI,	yscond,	Pm, {0x97,(00)} },
	{ ASETLE,	yscond,	Pm, {0x9e,(00)} },
	{ ASETLS,	yscond,	Pm, {0x96,(00)} },
	{ ASETLT,	yscond,	Pm, {0x9c,(00)} },
	{ ASETMI,	yscond,	Pm, {0x98,(00)} },
	{ ASETNE,	yscond,	Pm, {0x95,(00)} },
	{ ASETOC,	yscond,	Pm, {0x91,(00)} },
	{ ASETOS,	yscond,	Pm, {0x90,(00)} },
	{ ASETPC,	yscond,	Pm, {0x9b,(00)} },
	{ ASETPL,	yscond,	Pm, {0x99,(00)} },
	{ ASETPS,	yscond,	Pm, {0x9a,(00)} },
	{ ACDQ,		ynone,	Px, {0x99} },
	{ ACWD,		ynone,	Pe, {0x99} },
	{ ASHLB,	yshb,	Pb, {0xd0,(04),0xc0,(04),0xd2,(04)} },
	{ ASHLL,	yshl,	Px, {0xd1,(04),0xc1,(04),0xd3,(04),0xd3,(04)} },
	{ ASHLW,	yshl,	Pe, {0xd1,(04),0xc1,(04),0xd3,(04),0xd3,(04)} },
	{ ASHRB,	yshb,	Pb, {0xd0,(05),0xc0,(05),0xd2,(05)} },
	{ ASHRL,	yshl,	Px, {0xd1,(05),0xc1,(05),0xd3,(05),0xd3,(05)} },
	{ ASHRW,	yshl,	Pe, {0xd1,(05),0xc1,(05),0xd3,(05),0xd3,(05)} },
	{ ASTC,		ynone,	Px, {0xf9} },
	{ ASTD,		ynone,	Px, {0xfd} },
	{ ASTI,		ynone,	Px, {0xfb} },
	{ ASTOSB,	ynone,	Pb, {0xaa} },
	{ ASTOSL,	ynone,	Px, {0xab} },
	{ ASTOSW,	ynone,	Pe, {0xab} },
	{ ASUBB,	yxorb,	Pb, {0x2c,0x80,(05),0x28,0x2a} },
	{ ASUBL,	yaddl,	Px, {0x83,(05),0x2d,0x81,(05),0x29,0x2b} },
	{ ASUBW,	yaddl,	Pe, {0x83,(05),0x2d,0x81,(05),0x29,0x2b} },
	{ ASYSCALL,	ynone,	Px, {0xcd,100} },
	{ ATESTB,	ytestb,	Pb, {0xa8,0xf6,(00),0x84,0x84} },
	{ ATESTL,	ytestl,	Px, {0xa9,0xf7,(00),0x85,0x85} },
	{ ATESTW,	ytestl,	Pe, {0xa9,0xf7,(00),0x85,0x85} },
	{ ATEXT,	ytext,	Px },
	{ AVERR,	ydivl,	Pm, {0x00,(04)} },
	{ AVERW,	ydivl,	Pm, {0x00,(05)} },
	{ AWAIT,	ynone,	Px, {0x9b} },
	{ AWORD,	ybyte,	Px, {2} },
	{ AXCHGB,	yml_mb,	Pb, {0x86,0x86} },
	{ AXCHGL,	yxchg,	Px, {0x90,0x90,0x87,0x87} },
	{ AXCHGW,	yxchg,	Pe, {0x90,0x90,0x87,0x87} },
	{ AXLAT,	ynone,	Px, {0xd7} },
	{ AXORB,	yxorb,	Pb, {0x34,0x80,(06),0x30,0x32} },
	{ AXORL,	yxorl,	Px, {0x83,(06),0x35,0x81,(06),0x31,0x33} },
	{ AXORW,	yxorl,	Pe, {0x83,(06),0x35,0x81,(06),0x31,0x33} },

	{ AFMOVB,	yfmvx,	Px, {0xdf,(04)} },
	{ AFMOVBP,	yfmvp,	Px, {0xdf,(06)} },
	{ AFMOVD,	yfmvd,	Px, {0xdd,(00),0xdd,(02),0xd9,(00),0xdd,(02)} },
	{ AFMOVDP,	yfmvdp,	Px, {0xdd,(03),0xdd,(03)} },
	{ AFMOVF,	yfmvf,	Px, {0xd9,(00),0xd9,(02)} },
	{ AFMOVFP,	yfmvp,	Px, {0xd9,(03)} },
	{ AFMOVL,	yfmvf,	Px, {0xdb,(00),0xdb,(02)} },
	{ AFMOVLP,	yfmvp,	Px, {0xdb,(03)} },
	{ AFMOVV,	yfmvx,	Px, {0xdf,(05)} },
	{ AFMOVVP,	yfmvp,	Px, {0xdf,(07)} },
	{ AFMOVW,	yfmvf,	Px, {0xdf,(00),0xdf,(02)} },
	{ AFMOVWP,	yfmvp,	Px, {0xdf,(03)} },
	{ AFMOVX,	yfmvx,	Px, {0xdb,(05)} },
	{ AFMOVXP,	yfmvp,	Px, {0xdb,(07)} },

	{ AFCOMB },
	{ AFCOMBP },
	{ AFCOMD,	yfadd,	Px, {0xdc,(02),0xd8,(02),0xdc,(02)} },	/* botch */
	{ AFCOMDP,	yfadd,	Px, {0xdc,(03),0xd8,(03),0xdc,(03)} },	/* botch */
	{ AFCOMDPP,	ycompp,	Px, {0xde,(03)} },
	{ AFCOMF,	yfmvx,	Px, {0xd8,(02)} },
	{ AFCOMFP,	yfmvx,	Px, {0xd8,(03)} },
	{ AFCOMI,	yfmvx,	Px, {0xdb,(06)} },
	{ AFCOMIP,	yfmvx,	Px, {0xdf,(06)} },
	{ AFCOML,	yfmvx,	Px, {0xda,(02)} },
	{ AFCOMLP,	yfmvx,	Px, {0xda,(03)} },
	{ AFCOMW,	yfmvx,	Px, {0xde,(02)} },
	{ AFCOMWP,	yfmvx,	Px, {0xde,(03)} },

	{ AFUCOM,	ycompp,	Px, {0xdd,(04)} },
	{ AFUCOMI,	ycompp,	Px, {0xdb,(05)} },
	{ AFUCOMIP,	ycompp,	Px, {0xdf,(05)} },
	{ AFUCOMP,	ycompp,	Px, {0xdd,(05)} },
	{ AFUCOMPP,	ycompp,	Px, {0xda,(13)} },

	{ AFADDDP,	yfaddp,	Px, {0xde,(00)} },
	{ AFADDW,	yfmvx,	Px, {0xde,(00)} },
	{ AFADDL,	yfmvx,	Px, {0xda,(00)} },
	{ AFADDF,	yfmvx,	Px, {0xd8,(00)} },
	{ AFADDD,	yfadd,	Px, {0xdc,(00),0xd8,(00),0xdc,(00)} },

	{ AFMULDP,	yfaddp,	Px, {0xde,(01)} },
	{ AFMULW,	yfmvx,	Px, {0xde,(01)} },
	{ AFMULL,	yfmvx,	Px, {0xda,(01)} },
	{ AFMULF,	yfmvx,	Px, {0xd8,(01)} },
	{ AFMULD,	yfadd,	Px, {0xdc,(01),0xd8,(01),0xdc,(01)} },

	{ AFSUBDP,	yfaddp,	Px, {0xde,(05)} },
	{ AFSUBW,	yfmvx,	Px, {0xde,(04)} },
	{ AFSUBL,	yfmvx,	Px, {0xda,(04)} },
	{ AFSUBF,	yfmvx,	Px, {0xd8,(04)} },
	{ AFSUBD,	yfadd,	Px, {0xdc,(04),0xd8,(04),0xdc,(05)} },

	{ AFSUBRDP,	yfaddp,	Px, {0xde,(04)} },
	{ AFSUBRW,	yfmvx,	Px, {0xde,(05)} },
	{ AFSUBRL,	yfmvx,	Px, {0xda,(05)} },
	{ AFSUBRF,	yfmvx,	Px, {0xd8,(05)} },
	{ AFSUBRD,	yfadd,	Px, {0xdc,(05),0xd8,(05),0xdc,(04)} },

	{ AFDIVDP,	yfaddp,	Px, {0xde,(07)} },
	{ AFDIVW,	yfmvx,	Px, {0xde,(06)} },
	{ AFDIVL,	yfmvx,	Px, {0xda,(06)} },
	{ AFDIVF,	yfmvx,	Px, {0xd8,(06)} },
	{ AFDIVD,	yfadd,	Px, {0xdc,(06),0xd8,(06),0xdc,(07)} },

	{ AFDIVRDP,	yfaddp,	Px, {0xde,(06)} },
	{ AFDIVRW,	yfmvx,	Px, {0xde,(07)} },
	{ AFDIVRL,	yfmvx,	Px, {0xda,(07)} },
	{ AFDIVRF,	yfmvx,	Px, {0xd8,(07)} },
	{ AFDIVRD,	yfadd,	Px, {0xdc,(07),0xd8,(07),0xdc,(06)} },

	{ AFXCHD,	yfxch,	Px, {0xd9,(01),0xd9,(01)} },
	{ AFFREE },
	{ AFLDCW,	ystcw,	Px, {0xd9,(05),0xd9,(05)} },
	{ AFLDENV,	ystcw,	Px, {0xd9,(04),0xd9,(04)} },
	{ AFRSTOR,	ysvrs,	Px, {0xdd,(04),0xdd,(04)} },
	{ AFSAVE,	ysvrs,	Px, {0xdd,(06),0xdd,(06)} },
	{ AFSTCW,	ystcw,	Px, {0xd9,(07),0xd9,(07)} },
	{ AFSTENV,	ystcw,	Px, {0xd9,(06),0xd9,(06)} },
	{ AFSTSW,	ystsw,	Px, {0xdd,(07),0xdf,0xe0} },
	{ AF2XM1,	ynone,	Px, {0xd9, 0xf0} },
	{ AFABS,	ynone,	Px, {0xd9, 0xe1} },
	{ AFCHS,	ynone,	Px, {0xd9, 0xe0} },
	{ AFCLEX,	ynone,	Px, {0xdb, 0xe2} },
	{ AFCOS,	ynone,	Px, {0xd9, 0xff} },
	{ AFDECSTP,	ynone,	Px, {0xd9, 0xf6} },
	{ AFINCSTP,	ynone,	Px, {0xd9, 0xf7} },
	{ AFINIT,	ynone,	Px, {0xdb, 0xe3} },
	{ AFLD1,	ynone,	Px, {0xd9, 0xe8} },
	{ AFLDL2E,	ynone,	Px, {0xd9, 0xea} },
	{ AFLDL2T,	ynone,	Px, {0xd9, 0xe9} },
	{ AFLDLG2,	ynone,	Px, {0xd9, 0xec} },
	{ AFLDLN2,	ynone,	Px, {0xd9, 0xed} },
	{ AFLDPI,	ynone,	Px, {0xd9, 0xeb} },
	{ AFLDZ,	ynone,	Px, {0xd9, 0xee} },
	{ AFNOP,	ynone,	Px, {0xd9, 0xd0} },
	{ AFPATAN,	ynone,	Px, {0xd9, 0xf3} },
	{ AFPREM,	ynone,	Px, {0xd9, 0xf8} },
	{ AFPREM1,	ynone,	Px, {0xd9, 0xf5} },
	{ AFPTAN,	ynone,	Px, {0xd9, 0xf2} },
	{ AFRNDINT,	ynone,	Px, {0xd9, 0xfc} },
	{ AFSCALE,	ynone,	Px, {0xd9, 0xfd} },
	{ AFSIN,	ynone,	Px, {0xd9, 0xfe} },
	{ AFSINCOS,	ynone,	Px, {0xd9, 0xfb} },
	{ AFSQRT,	ynone,	Px, {0xd9, 0xfa} },
	{ AFTST,	ynone,	Px, {0xd9, 0xe4} },
	{ AFXAM,	ynone,	Px, {0xd9, 0xe5} },
	{ AFXTRACT,	ynone,	Px, {0xd9, 0xf4} },
	{ AFYL2X,	ynone,	Px, {0xd9, 0xf1} },
	{ AFYL2XP1,	ynone,	Px, {0xd9, 0xf9} },
	{ AEND },
	{ ACMPXCHGB,	yrb_mb,	Pm, {0xb0} },
	{ ACMPXCHGL,	yrl_ml,	Pm, {0xb1} },
	{ ACMPXCHGW,	yrl_ml,	Pm, {0xb1} },
	{ ACMPXCHG8B,	yscond,	Pm, {0xc7,(01)} }, // TODO(rsc): yscond is wrong here.

	{ ACPUID,	ynone,	Pm, {0xa2} },
	{ ARDTSC,	ynone,	Pm, {0x31} },

	{ AXADDB,	yrb_mb,	Pb, {0x0f,0xc0} },
	{ AXADDL,	yrl_ml,	Pm, {0xc1} },
	{ AXADDW,	yrl_ml,	Pe, {0x0f,0xc1} },

	{ ACMOVLCC,	yml_rl,	Pm, {0x43} },
	{ ACMOVLCS,	yml_rl,	Pm, {0x42} },
	{ ACMOVLEQ,	yml_rl,	Pm, {0x44} },
	{ ACMOVLGE,	yml_rl,	Pm, {0x4d} },
	{ ACMOVLGT,	yml_rl,	Pm, {0x4f} },
	{ ACMOVLHI,	yml_rl,	Pm, {0x47} },
	{ ACMOVLLE,	yml_rl,	Pm, {0x4e} },
	{ ACMOVLLS,	yml_rl,	Pm, {0x46} },
	{ ACMOVLLT,	yml_rl,	Pm, {0x4c} },
	{ ACMOVLMI,	yml_rl,	Pm, {0x48} },
	{ ACMOVLNE,	yml_rl,	Pm, {0x45} },
	{ ACMOVLOC,	yml_rl,	Pm, {0x41} },
	{ ACMOVLOS,	yml_rl,	Pm, {0x40} },
	{ ACMOVLPC,	yml_rl,	Pm, {0x4b} },
	{ ACMOVLPL,	yml_rl,	Pm, {0x49} },
	{ ACMOVLPS,	yml_rl,	Pm, {0x4a} },
	{ ACMOVWCC,	yml_rl,	Pq, {0x43} },
	{ ACMOVWCS,	yml_rl,	Pq, {0x42} },
	{ ACMOVWEQ,	yml_rl,	Pq, {0x44} },
	{ ACMOVWGE,	yml_rl,	Pq, {0x4d} },
	{ ACMOVWGT,	yml_rl,	Pq, {0x4f} },
	{ ACMOVWHI,	yml_rl,	Pq, {0x47} },
	{ ACMOVWLE,	yml_rl,	Pq, {0x4e} },
	{ ACMOVWLS,	yml_rl,	Pq, {0x46} },
	{ ACMOVWLT,	yml_rl,	Pq, {0x4c} },
	{ ACMOVWMI,	yml_rl,	Pq, {0x48} },
	{ ACMOVWNE,	yml_rl,	Pq, {0x45} },
	{ ACMOVWOC,	yml_rl,	Pq, {0x41} },
	{ ACMOVWOS,	yml_rl,	Pq, {0x40} },
	{ ACMOVWPC,	yml_rl,	Pq, {0x4b} },
	{ ACMOVWPL,	yml_rl,	Pq, {0x49} },
	{ ACMOVWPS,	yml_rl,	Pq, {0x4a} },

	{ AFCMOVCC,	yfcmv,	Px, {0xdb,(00)} },
	{ AFCMOVCS,	yfcmv,	Px, {0xda,(00)} },
	{ AFCMOVEQ,	yfcmv,	Px, {0xda,(01)} },
	{ AFCMOVHI,	yfcmv,	Px, {0xdb,(02)} },
	{ AFCMOVLS,	yfcmv,	Px, {0xda,(02)} },
	{ AFCMOVNE,	yfcmv,	Px, {0xdb,(01)} },
	{ AFCMOVNU,	yfcmv,	Px, {0xdb,(03)} },
	{ AFCMOVUN,	yfcmv,	Px, {0xda,(03)} },

	{ ALFENCE, ynone, Pm, {0xae,0xe8} },
	{ AMFENCE, ynone, Pm, {0xae,0xf0} },
	{ ASFENCE, ynone, Pm, {0xae,0xf8} },

	{ AEMMS, ynone, Pm, {0x77} },

	{ APREFETCHT0,	yprefetch,	Pm,	{0x18,(01)} },
	{ APREFETCHT1,	yprefetch,	Pm,	{0x18,(02)} },
	{ APREFETCHT2,	yprefetch,	Pm,	{0x18,(03)} },
	{ APREFETCHNTA,	yprefetch,	Pm,	{0x18,(00)} },

	{ ABSWAPL,	ybswap,	Pm,	{0xc8} },
	
	{ AUNDEF,		ynone,	Px,	{0x0f, 0x0b} },

	{ AADDPD,	yxm,	Pq, {0x58} },
	{ AADDPS,	yxm,	Pm, {0x58} },
	{ AADDSD,	yxm,	Pf2, {0x58} },
	{ AADDSS,	yxm,	Pf3, {0x58} },
	{ AANDNPD,	yxm,	Pq, {0x55} },
	{ AANDNPS,	yxm,	Pm, {0x55} },
	{ AANDPD,	yxm,	Pq, {0x54} },
	{ AANDPS,	yxm,	Pq, {0x54} },
	{ ACMPPD,	yxcmpi,	Px, {Pe,0xc2} },
	{ ACMPPS,	yxcmpi,	Pm, {0xc2,0} },
	{ ACMPSD,	yxcmpi,	Px, {Pf2,0xc2} },
	{ ACMPSS,	yxcmpi,	Px, {Pf3,0xc2} },
	{ ACOMISD,	yxcmp,	Pe, {0x2f} },
	{ ACOMISS,	yxcmp,	Pm, {0x2f} },
	{ ACVTPL2PD,	yxcvm2,	Px, {Pf3,0xe6,Pe,0x2a} },
	{ ACVTPL2PS,	yxcvm2,	Pm, {0x5b,0,0x2a,0,} },
	{ ACVTPD2PL,	yxcvm1,	Px, {Pf2,0xe6,Pe,0x2d} },
	{ ACVTPD2PS,	yxm,	Pe, {0x5a} },
	{ ACVTPS2PL,	yxcvm1, Px, {Pe,0x5b,Pm,0x2d} },
	{ ACVTPS2PD,	yxm,	Pm, {0x5a} },
	{ ACVTSD2SL,	yxcvfl, Pf2, {0x2d} },
 	{ ACVTSD2SS,	yxm,	Pf2, {0x5a} },
	{ ACVTSL2SD,	yxcvlf, Pf2, {0x2a} },
	{ ACVTSL2SS,	yxcvlf, Pf3, {0x2a} },
	{ ACVTSS2SD,	yxm,	Pf3, {0x5a} },
	{ ACVTSS2SL,	yxcvfl, Pf3, {0x2d} },
	{ ACVTTPD2PL,	yxcvm1,	Px, {Pe,0xe6,Pe,0x2c} },
	{ ACVTTPS2PL,	yxcvm1,	Px, {Pf3,0x5b,Pm,0x2c} },
	{ ACVTTSD2SL,	yxcvfl, Pf2, {0x2c} },
	{ ACVTTSS2SL,	yxcvfl,	Pf3, {0x2c} },
	{ ADIVPD,	yxm,	Pe, {0x5e} },
	{ ADIVPS,	yxm,	Pm, {0x5e} },
	{ ADIVSD,	yxm,	Pf2, {0x5e} },
	{ ADIVSS,	yxm,	Pf3, {0x5e} },
	{ AMASKMOVOU,	yxr,	Pe, {0xf7} },
	{ AMAXPD,	yxm,	Pe, {0x5f} },
	{ AMAXPS,	yxm,	Pm, {0x5f} },
	{ AMAXSD,	yxm,	Pf2, {0x5f} },
	{ AMAXSS,	yxm,	Pf3, {0x5f} },
	{ AMINPD,	yxm,	Pe, {0x5d} },
	{ AMINPS,	yxm,	Pm, {0x5d} },
	{ AMINSD,	yxm,	Pf2, {0x5d} },
	{ AMINSS,	yxm,	Pf3, {0x5d} },
	{ AMOVAPD,	yxmov,	Pe, {0x28,0x29} },
	{ AMOVAPS,	yxmov,	Pm, {0x28,0x29} },
	{ AMOVO,	yxmov,	Pe, {0x6f,0x7f} },
	{ AMOVOU,	yxmov,	Pf3, {0x6f,0x7f} },
	{ AMOVHLPS,	yxr,	Pm, {0x12} },
	{ AMOVHPD,	yxmov,	Pe, {0x16,0x17} },
	{ AMOVHPS,	yxmov,	Pm, {0x16,0x17} },
	{ AMOVLHPS,	yxr,	Pm, {0x16} },
	{ AMOVLPD,	yxmov,	Pe, {0x12,0x13} },
	{ AMOVLPS,	yxmov,	Pm, {0x12,0x13} },
	{ AMOVMSKPD,	yxrrl,	Pq, {0x50} },
	{ AMOVMSKPS,	yxrrl,	Pm, {0x50} },
	{ AMOVNTO,	yxr_ml,	Pe, {0xe7} },
	{ AMOVNTPD,	yxr_ml,	Pe, {0x2b} },
	{ AMOVNTPS,	yxr_ml,	Pm, {0x2b} },
	{ AMOVSD,	yxmov,	Pf2, {0x10,0x11} },
	{ AMOVSS,	yxmov,	Pf3, {0x10,0x11} },
	{ AMOVUPD,	yxmov,	Pe, {0x10,0x11} },
	{ AMOVUPS,	yxmov,	Pm, {0x10,0x11} },
	{ AMULPD,	yxm,	Pe, {0x59} },
	{ AMULPS,	yxm,	Ym, {0x59} },
	{ AMULSD,	yxm,	Pf2, {0x59} },
	{ AMULSS,	yxm,	Pf3, {0x59} },
	{ AORPD,	yxm,	Pq, {0x56} },
	{ AORPS,	yxm,	Pm, {0x56} },
	{ APADDQ,	yxm,	Pe, {0xd4} },
	{ APAND,	yxm,	Pe, {0xdb} },
	{ APCMPEQB,	yxmq,	Pe, {0x74} },
	{ APMAXSW,	yxm,	Pe, {0xee} },
	{ APMAXUB,	yxm,	Pe, {0xde} },
	{ APMINSW,	yxm,	Pe, {0xea} },
	{ APMINUB,	yxm,	Pe, {0xda} },
	{ APMOVMSKB,	ymskb,	Px, {Pe,0xd7,0xd7} },
	{ APSADBW,	yxm,	Pq, {0xf6} },
	{ APSUBB,	yxm,	Pe, {0xf8} },
	{ APSUBL,	yxm,	Pe, {0xfa} },
	{ APSUBQ,	yxm,	Pe, {0xfb} },
	{ APSUBSB,	yxm,	Pe, {0xe8} },
	{ APSUBSW,	yxm,	Pe, {0xe9} },
	{ APSUBUSB,	yxm,	Pe, {0xd8} },
	{ APSUBUSW,	yxm,	Pe, {0xd9} },
	{ APSUBW,	yxm,	Pe, {0xf9} },
	{ APUNPCKHQDQ,	yxm,	Pe, {0x6d} },
	{ APUNPCKLQDQ,	yxm,	Pe, {0x6c} },
	{ APXOR,	yxm,	Pe, {0xef} },
	{ ARCPPS,	yxm,	Pm, {0x53} },
	{ ARCPSS,	yxm,	Pf3, {0x53} },
	{ ARSQRTPS,	yxm,	Pm, {0x52} },
	{ ARSQRTSS,	yxm,	Pf3, {0x52} },
	{ ASQRTPD,	yxm,	Pe, {0x51} },
	{ ASQRTPS,	yxm,	Pm, {0x51} },
	{ ASQRTSD,	yxm,	Pf2, {0x51} },
	{ ASQRTSS,	yxm,	Pf3, {0x51} },
	{ ASUBPD,	yxm,	Pe, {0x5c} },
	{ ASUBPS,	yxm,	Pm, {0x5c} },
	{ ASUBSD,	yxm,	Pf2, {0x5c} },
	{ ASUBSS,	yxm,	Pf3, {0x5c} },
	{ AUCOMISD,	yxcmp,	Pe, {0x2e} },
	{ AUCOMISS,	yxcmp,	Pm, {0x2e} },
	{ AUNPCKHPD,	yxm,	Pe, {0x15} },
	{ AUNPCKHPS,	yxm,	Pm, {0x15} },
	{ AUNPCKLPD,	yxm,	Pe, {0x14} },
	{ AUNPCKLPS,	yxm,	Pm, {0x14} },
	{ AXORPD,	yxm,	Pe, {0x57} },
	{ AXORPS,	yxm,	Pm, {0x57} },
	{ APSHUFHW,	yxshuf,	Pf3, {0x70,(00)} },
	{ APSHUFL,	yxshuf,	Pq, {0x70,(00)} },
	{ APSHUFLW,	yxshuf,	Pf2, {0x70,(00)} },


	{ AAESENC,	yaes,	Pq, {0x38,0xdc,(0)} },
	{ APINSRD,	yinsrd,	Pq, {0x3a, 0x22, (00)} },
	{ APSHUFB,	ymshufb,Pq, {0x38, 0x00} },

	{ AUSEFIELD,	ynop,	Px, {0,0} },
	{ ATYPE },
	{ AFUNCDATA,	yfuncdata,	Px, {0,0} },
	{ APCDATA,	ypcdata,	Px, {0,0} },
	{ ACHECKNIL },
	{ AVARDEF },
	{ AVARKILL },
	{ ADUFFCOPY,	yduff,	Px, {0xe8} },
	{ ADUFFZERO,	yduff,	Px, {0xe8} },

	{0}
};

static int32	vaddr(Link*, Prog*, Addr*, Reloc*);

// single-instruction no-ops of various lengths.
// constructed by hand and disassembled with gdb to verify.
// see http://www.agner.org/optimize/optimizing_assembly.pdf for discussion.
static uchar nop[][16] = {
	{0x90},
	{0x66, 0x90},
	{0x0F, 0x1F, 0x00},
	{0x0F, 0x1F, 0x40, 0x00},
	{0x0F, 0x1F, 0x44, 0x00, 0x00},
	{0x66, 0x0F, 0x1F, 0x44, 0x00, 0x00},
	{0x0F, 0x1F, 0x80, 0x00, 0x00, 0x00, 0x00},
	{0x0F, 0x1F, 0x84, 0x00, 0x00, 0x00, 0x00, 0x00},
	{0x66, 0x0F, 0x1F, 0x84, 0x00, 0x00, 0x00, 0x00, 0x00},
	// Native Client rejects the repeated 0x66 prefix.
	// {0x66, 0x66, 0x0F, 0x1F, 0x84, 0x00, 0x00, 0x00, 0x00, 0x00},
};

static void
fillnop(uchar *p, int n)
{
	int m;

	while(n > 0) {
		m = n;
		if(m > nelem(nop))
			m = nelem(nop);
		memmove(p, nop[m-1], m);
		p += m;
		n -= m;
	}
}

static int32
naclpad(Link *ctxt, LSym *s, int32 c, int32 pad)
{
	symgrow(ctxt, s, c+pad);
	fillnop(s->p+c, pad);
	return c+pad;
}

static void instinit(void);

void
span8(Link *ctxt, LSym *s)
{
	Prog *p, *q;
	int32 c, v, loop;
	uchar *bp;
	int n, m, i;

	ctxt->cursym = s;

	if(s->text == nil || s->text->link == nil)
		return;

	if(ycover[0] == 0)
		instinit();

	for(p = s->text; p != nil; p = p->link) {
		if(p->to.type == TYPE_BRANCH)
			if(p->pcond == nil)
				p->pcond = p;
		if(p->as == AADJSP) {
			p->to.type = TYPE_REG;
			p->to.reg = REG_SP;
			v = -p->from.offset;
			p->from.offset = v;
			p->as = AADDL;
			if(v < 0) {
				p->as = ASUBL;
				v = -v;
				p->from.offset = v;
			}
			if(v == 0)
				p->as = ANOP;
		}
	}

	for(p = s->text; p != nil; p = p->link) {
		p->back = 2;	// use short branches first time through
		if((q = p->pcond) != nil && (q->back & 2))
			p->back |= 1;	// backward jump

		if(p->as == AADJSP) {
			p->to.type = TYPE_REG;
			p->to.reg = REG_SP;
			v = -p->from.offset;
			p->from.offset = v;
			p->as = AADDL;
			if(v < 0) {
				p->as = ASUBL;
				v = -v;
				p->from.offset = v;
			}
			if(v == 0)
				p->as = ANOP;
		}
	}
	
	n = 0;
	do {
		loop = 0;
		memset(s->r, 0, s->nr*sizeof s->r[0]);
		s->nr = 0;
		s->np = 0;
		c = 0;
		for(p = s->text; p != nil; p = p->link) {
			if(ctxt->headtype == Hnacl && p->isize > 0) {
				static LSym *deferreturn;
				
				if(deferreturn == nil)
					deferreturn = linklookup(ctxt, "runtime.deferreturn", 0);

				// pad everything to avoid crossing 32-byte boundary
				if((c>>5) != ((c+p->isize-1)>>5))
					c = naclpad(ctxt, s, c, -c&31);
				// pad call deferreturn to start at 32-byte boundary
				// so that subtracting 5 in jmpdefer will jump back
				// to that boundary and rerun the call.
				if(p->as == ACALL && p->to.sym == deferreturn)
					c = naclpad(ctxt, s, c, -c&31);
				// pad call to end at 32-byte boundary
				if(p->as == ACALL)
					c = naclpad(ctxt, s, c, -(c+p->isize)&31);
				
				// the linker treats REP and STOSQ as different instructions
				// but in fact the REP is a prefix on the STOSQ.
				// make sure REP has room for 2 more bytes, so that
				// padding will not be inserted before the next instruction.
				if(p->as == AREP && (c>>5) != ((c+3-1)>>5))
					c = naclpad(ctxt, s, c, -c&31);
				
				// same for LOCK.
				// various instructions follow; the longest is 4 bytes.
				// give ourselves 8 bytes so as to avoid surprises.
				if(p->as == ALOCK && (c>>5) != ((c+8-1)>>5))
					c = naclpad(ctxt, s, c, -c&31);
			}
			
			p->pc = c;

			// process forward jumps to p
			for(q = p->comefrom; q != nil; q = q->forwd) {
				v = p->pc - (q->pc + q->mark);
				if(q->back & 2)	{	// short
					if(v > 127) {
						loop++;
						q->back ^= 2;
					}
					if(q->as == AJCXZW)
						s->p[q->pc+2] = v;
					else
						s->p[q->pc+1] = v;
				} else {
					bp = s->p + q->pc + q->mark - 4;
					*bp++ = v;
					*bp++ = v>>8;
					*bp++ = v>>16;
					*bp = v>>24;
				}	
			}
			p->comefrom = nil;

			p->pc = c;
			asmins(ctxt, p);
			m = ctxt->andptr-ctxt->and;
			if(p->isize != m) {
				p->isize = m;
				loop++;
			}
			symgrow(ctxt, s, p->pc+m);
			memmove(s->p+p->pc, ctxt->and, m);
			p->mark = m;
			c += m;
		}
		if(++n > 20) {
			ctxt->diag("span must be looping");
			sysfatal("bad code");
		}
	} while(loop);
	
	if(ctxt->headtype == Hnacl)
		c = naclpad(ctxt, s, c, -c&31);
	c += -c&(FuncAlign-1);
	s->size = c;

	if(0 /* debug['a'] > 1 */) {
		print("span1 %s %lld (%d tries)\n %.6ux", s->name, s->size, n, 0);
		for(i=0; i<s->np; i++) {
			print(" %.2ux", s->p[i]);
			if(i%16 == 15)
				print("\n  %.6ux", i+1);
		}
		if(i%16)
			print("\n");
	
		for(i=0; i<s->nr; i++) {
			Reloc *r;
			
			r = &s->r[i];
			print(" rel %#.4ux/%d %s%+lld\n", r->off, r->siz, r->sym->name, r->add);
		}
	}
}

static void
instinit(void)
{
	int i, c;

	for(i=1; optab[i].as; i++) {
		c = optab[i].as;
		if(opindex[c] != nil)
			sysfatal("phase error in optab: %d (%A)", i, c);
		opindex[c] = &optab[i];
	}

	for(i=0; i<Ymax; i++)
		ycover[i*Ymax + i] = 1;

	ycover[Yi0*Ymax + Yi8] = 1;
	ycover[Yi1*Ymax + Yi8] = 1;

	ycover[Yi0*Ymax + Yi32] = 1;
	ycover[Yi1*Ymax + Yi32] = 1;
	ycover[Yi8*Ymax + Yi32] = 1;

	ycover[Yal*Ymax + Yrb] = 1;
	ycover[Ycl*Ymax + Yrb] = 1;
	ycover[Yax*Ymax + Yrb] = 1;
	ycover[Ycx*Ymax + Yrb] = 1;
	ycover[Yrx*Ymax + Yrb] = 1;

	ycover[Yax*Ymax + Yrx] = 1;
	ycover[Ycx*Ymax + Yrx] = 1;

	ycover[Yax*Ymax + Yrl] = 1;
	ycover[Ycx*Ymax + Yrl] = 1;
	ycover[Yrx*Ymax + Yrl] = 1;

	ycover[Yf0*Ymax + Yrf] = 1;

	ycover[Yal*Ymax + Ymb] = 1;
	ycover[Ycl*Ymax + Ymb] = 1;
	ycover[Yax*Ymax + Ymb] = 1;
	ycover[Ycx*Ymax + Ymb] = 1;
	ycover[Yrx*Ymax + Ymb] = 1;
	ycover[Yrb*Ymax + Ymb] = 1;
	ycover[Ym*Ymax + Ymb] = 1;

	ycover[Yax*Ymax + Yml] = 1;
	ycover[Ycx*Ymax + Yml] = 1;
	ycover[Yrx*Ymax + Yml] = 1;
	ycover[Yrl*Ymax + Yml] = 1;
	ycover[Ym*Ymax + Yml] = 1;

	ycover[Yax*Ymax + Ymm] = 1;
	ycover[Ycx*Ymax + Ymm] = 1;
	ycover[Yrx*Ymax + Ymm] = 1;
	ycover[Yrl*Ymax + Ymm] = 1;
	ycover[Ym*Ymax + Ymm] = 1;
	ycover[Ymr*Ymax + Ymm] = 1;

	ycover[Ym*Ymax + Yxm] = 1;
	ycover[Yxr*Ymax + Yxm] = 1;

	for(i=0; i<MAXREG; i++) {
		reg[i] = -1;
		if(i >= REG_AL && i <= REG_BH)
			reg[i] = (i-REG_AL) & 7;
		if(i >= REG_AX && i <= REG_DI)
			reg[i] = (i-REG_AX) & 7;
		if(i >= REG_F0 && i <= REG_F0+7)
			reg[i] = (i-REG_F0) & 7;
		if(i >= REG_X0 && i <= REG_X0+7)
			reg[i] = (i-REG_X0) & 7;
	}
}

static int
prefixof(Link *ctxt, Addr *a)
{
	if(a->type == TYPE_MEM && a->name == NAME_NONE) {
		switch(a->reg) {
		case REG_CS:
			return 0x2e;
		case REG_DS:
			return 0x3e;
		case REG_ES:
			return 0x26;
		case REG_FS:
			return 0x64;
		case REG_GS:
			return 0x65;
		case REG_TLS:
			// NOTE: Systems listed here should be only systems that
			// support direct TLS references like 8(TLS) implemented as
			// direct references from FS or GS. Systems that require
			// the initial-exec model, where you load the TLS base into
			// a register and then index from that register, do not reach
			// this code and should not be listed.
			switch(ctxt->headtype) {
			default:
				sysfatal("unknown TLS base register for %s", headstr(ctxt->headtype));
			case Hdarwin:
			case Hdragonfly:
			case Hfreebsd:
			case Hnetbsd:
			case Hopenbsd:
				return 0x65; // GS
			}
		}
	}
	return 0;
}

static int
oclass(Link *ctxt, Addr *a)
{
	int32 v;

	// TODO(rsc): This special case is for SHRQ $3, AX:DX,
	// which encodes as SHRQ $32(DX*0), AX.
	// Similarly SHRQ CX, AX:DX is really SHRQ CX(DX*0), AX.
	// Change encoding and remove.
	if((a->type == TYPE_CONST || a->type == TYPE_REG) && a->index != REG_NONE && a->scale == 0)
		return Ycol;

	switch(a->type) {
	case TYPE_NONE:
		return Ynone;

	case TYPE_BRANCH:
		return Ybr;
	
	case TYPE_INDIR:
		// TODO(rsc): Why this is also Ycol is a mystery. Should split the two meanings.
		if(a->name != NAME_NONE && a->reg == REG_NONE && a->index == REG_NONE && a->scale == 0)
			return Ycol;
		return Yxxx;

	case TYPE_MEM:
		return Ym;

	case TYPE_ADDR:
		switch(a->name) {
		case NAME_EXTERN:
		case NAME_STATIC:
			return Yi32;
		case NAME_AUTO:
		case NAME_PARAM:
			return Yiauto;
		}

		// DUFFZERO/DUFFCOPY encoding forgot to set a->index
		// and got Yi32 in an earlier version of this code.
		// Keep doing that until we fix yduff etc.
		if(a->sym != nil && strncmp(a->sym->name, "runtime.duff", 12) == 0)
			return Yi32;
		
		if(a->sym != nil || a->name != NAME_NONE)
			ctxt->diag("unexpected addr: %D", a);
		// fall through

	case TYPE_CONST:
		if(a->sym != nil)
			ctxt->diag("TYPE_CONST with symbol: %D", a);

		v = a->offset;
		if(v == 0)
			return Yi0;
		if(v == 1)
			return Yi1;
		if(v >= -128 && v <= 127)
			return Yi8;
		return Yi32;

	case TYPE_TEXTSIZE:
		return Ytextsize;
	}

	if(a->type != TYPE_REG) {
		ctxt->diag("unexpected addr1: type=%d %D", a->type, a);
		return Yxxx;
	}

	switch(a->reg) {
	case REG_AL:
		return Yal;

	case REG_AX:
		return Yax;

	case REG_CL:
	case REG_DL:
	case REG_BL:
	case REG_AH:
	case REG_CH:
	case REG_DH:
	case REG_BH:
		return Yrb;

	case REG_CX:
		return Ycx;

	case REG_DX:
	case REG_BX:
		return Yrx;

	case REG_SP:
	case REG_BP:
	case REG_SI:
	case REG_DI:
		return Yrl;

	case REG_F0+0:
		return	Yf0;

	case REG_F0+1:
	case REG_F0+2:
	case REG_F0+3:
	case REG_F0+4:
	case REG_F0+5:
	case REG_F0+6:
	case REG_F0+7:
		return	Yrf;

	case REG_X0+0:
	case REG_X0+1:
	case REG_X0+2:
	case REG_X0+3:
	case REG_X0+4:
	case REG_X0+5:
	case REG_X0+6:
	case REG_X0+7:
		return	Yxr;

	case REG_CS:	return	Ycs;
	case REG_SS:	return	Yss;
	case REG_DS:	return	Yds;
	case REG_ES:	return	Yes;
	case REG_FS:	return	Yfs;
	case REG_GS:	return	Ygs;
	case REG_TLS:	return	Ytls;

	case REG_GDTR:	return	Ygdtr;
	case REG_IDTR:	return	Yidtr;
	case REG_LDTR:	return	Yldtr;
	case REG_MSW:	return	Ymsw;
	case REG_TASK:	return	Ytask;

	case REG_CR+0:	return	Ycr0;
	case REG_CR+1:	return	Ycr1;
	case REG_CR+2:	return	Ycr2;
	case REG_CR+3:	return	Ycr3;
	case REG_CR+4:	return	Ycr4;
	case REG_CR+5:	return	Ycr5;
	case REG_CR+6:	return	Ycr6;
	case REG_CR+7:	return	Ycr7;

	case REG_DR+0:	return	Ydr0;
	case REG_DR+1:	return	Ydr1;
	case REG_DR+2:	return	Ydr2;
	case REG_DR+3:	return	Ydr3;
	case REG_DR+4:	return	Ydr4;
	case REG_DR+5:	return	Ydr5;
	case REG_DR+6:	return	Ydr6;
	case REG_DR+7:	return	Ydr7;

	case REG_TR+0:	return	Ytr0;
	case REG_TR+1:	return	Ytr1;
	case REG_TR+2:	return	Ytr2;
	case REG_TR+3:	return	Ytr3;
	case REG_TR+4:	return	Ytr4;
	case REG_TR+5:	return	Ytr5;
	case REG_TR+6:	return	Ytr6;
	case REG_TR+7:	return	Ytr7;

	}
	return Yxxx;
}

static void
asmidx(Link *ctxt, int scale, int index, int base)
{
	int i;

	switch(index) {
	default:
		goto bad;

	case TYPE_NONE:
		i = 4 << 3;
		goto bas;

	case REG_AX:
	case REG_CX:
	case REG_DX:
	case REG_BX:
	case REG_BP:
	case REG_SI:
	case REG_DI:
		i = reg[index] << 3;
		break;
	}
	switch(scale) {
	default:
		goto bad;
	case 1:
		break;
	case 2:
		i |= (1<<6);
		break;
	case 4:
		i |= (2<<6);
		break;
	case 8:
		i |= (3<<6);
		break;
	}
bas:
	switch(base) {
	default:
		goto bad;
	case REG_NONE:	/* must be mod=00 */
		i |= 5;
		break;
	case REG_AX:
	case REG_CX:
	case REG_DX:
	case REG_BX:
	case REG_SP:
	case REG_BP:
	case REG_SI:
	case REG_DI:
		i |= reg[base];
		break;
	}
	*ctxt->andptr++ = i;
	return;
bad:
	ctxt->diag("asmidx: bad address %d,%d,%d", scale, index, base);
	*ctxt->andptr++ = 0;
	return;
}

static void
put4(Link *ctxt, int32 v)
{
	ctxt->andptr[0] = v;
	ctxt->andptr[1] = v>>8;
	ctxt->andptr[2] = v>>16;
	ctxt->andptr[3] = v>>24;
	ctxt->andptr += 4;
}

static void
relput4(Link *ctxt, Prog *p, Addr *a)
{
	vlong v;
	Reloc rel, *r;
	
	v = vaddr(ctxt, p, a, &rel);
	if(rel.siz != 0) {
		if(rel.siz != 4)
			ctxt->diag("bad reloc");
		r = addrel(ctxt->cursym);
		*r = rel;
		r->off = p->pc + ctxt->andptr - ctxt->and;
	}
	put4(ctxt, v);
}

static int32
vaddr(Link *ctxt, Prog *p, Addr *a, Reloc *r)
{
	LSym *s;
	
	USED(p);

	if(r != nil)
		memset(r, 0, sizeof *r);

	switch(a->name) {
	case NAME_STATIC:
	case NAME_EXTERN:
		s = a->sym;
		if(s != nil) {
			if(r == nil) {
				ctxt->diag("need reloc for %D", a);
				sysfatal("bad code");
			}
			r->type = R_ADDR;
			r->siz = 4;
			r->off = -1;
			r->sym = s;
			r->add = a->offset;
			return 0;
		}
		return a->offset;
	}
	
	if((a->type == TYPE_MEM || a->type == TYPE_ADDR) && a->reg == REG_TLS) {
		if(r == nil) {
			ctxt->diag("need reloc for %D", a);
			sysfatal("bad code");
		}
		r->type = R_TLS_LE;
		r->siz = 4;
		r->off = -1; // caller must fill in
		r->add = a->offset;
		return 0;
	}

	return a->offset;
}

static void
asmand(Link *ctxt, Prog *p, Addr *a, int r)
{
	int32 v;
	int base;
	Reloc rel;
	
	USED(p);

	v = a->offset;
	rel.siz = 0;
<<<<<<< HEAD
	if(a->index != D_NONE && a->index != D_TLS) {
		if(t < D_INDIR || t >= 2*D_INDIR) {
			switch(t) {
			default:
				goto bad;
			case D_STATIC:
			case D_EXTERN:
				t = D_NONE;
				v = vaddr(ctxt, p, a, &rel);
				break;
			case D_AUTO:
			case D_PARAM:
				t = D_SP;
				break;
			}
		} else
			t -= D_INDIR;
=======
>>>>>>> b8fcae02

	switch(a->type) {
	case TYPE_ADDR:
		if(a->name == NAME_NONE)
			ctxt->diag("unexpected TYPE_ADDR with NAME_NONE");
		if(a->index == REG_TLS)
			ctxt->diag("unexpected TYPE_ADDR with index==REG_TLS");
		goto bad;
	
	case TYPE_REG:
		if((a->reg < REG_AL || REG_F7 < a->reg) && (a->reg < REG_X0 || REG_X0+7 < a->reg))
			goto bad;
		if(v)
			goto bad;
		*ctxt->andptr++ = (3 << 6) | (reg[a->reg] << 0) | (r << 3);
		return;
	}

	if(a->type != TYPE_MEM)
		goto bad;

	if(a->index != REG_NONE && a->index != REG_TLS) {
		base = a->reg;
		switch(a->name) {
		case NAME_EXTERN:
		case NAME_STATIC:
			base = REG_NONE;
			v = vaddr(ctxt, p, a, &rel);
			break;
		case NAME_AUTO:
		case NAME_PARAM:
			base = REG_SP;
			break;
		}

		if(base == REG_NONE) {
			*ctxt->andptr++ = (0 << 6) | (4 << 0) | (r << 3);
			asmidx(ctxt, a->scale, a->index, base);
			goto putrelv;
		}
		if(v == 0 && rel.siz == 0 && base != REG_BP) {
			*ctxt->andptr++ = (0 << 6) | (4 << 0) | (r << 3);
			asmidx(ctxt, a->scale, a->index, base);
			return;
		}
		if(v >= -128 && v < 128 && rel.siz == 0) {
			*ctxt->andptr++ = (1 << 6) | (4 << 0) | (r << 3);
			asmidx(ctxt, a->scale, a->index, base);
			*ctxt->andptr++ = v;
			return;
		}
		*ctxt->andptr++ = (2 << 6) | (4 << 0) | (r << 3);
		asmidx(ctxt, a->scale, a->index, base);
		goto putrelv;
	}

	base = a->reg;
	switch(a->name) {
	case NAME_STATIC:
	case NAME_EXTERN:
		base = REG_NONE;
		v = vaddr(ctxt, p, a, &rel);
		break;
	case NAME_AUTO:
	case NAME_PARAM:
		base = REG_SP;
		break;
	}
	
<<<<<<< HEAD
	scale = a->scale;
	if(t < D_INDIR || t >= 2*D_INDIR) {
		switch(a->type) {
		default:
			goto bad;
		case D_STATIC:
		case D_EXTERN:
			t = D_NONE;
			v = vaddr(ctxt, p, a, &rel);
			break;
		case D_AUTO:
		case D_PARAM:
			t = D_SP;
			break;
		}
		scale = 1;
	} else
		t -= D_INDIR;
	if(t == D_TLS)
		v = vaddr(ctxt, p, a, &rel);

	if(t == D_NONE || (D_CS <= t && t <= D_GS) || t == D_TLS) {
=======
	if(base == REG_TLS)
		v = vaddr(ctxt, p, a, &rel);
	
	if(base == REG_NONE || (REG_CS <= base && base <= REG_GS) || base == REG_TLS) {
>>>>>>> b8fcae02
		*ctxt->andptr++ = (0 << 6) | (5 << 0) | (r << 3);
		goto putrelv;
	}

	if(base == REG_SP) {
		if(v == 0 && rel.siz == 0) {
			*ctxt->andptr++ = (0 << 6) | (4 << 0) | (r << 3);
			asmidx(ctxt, a->scale, REG_NONE, base);
			return;
		}
		if(v >= -128 && v < 128 && rel.siz == 0) {
			*ctxt->andptr++ = (1 << 6) | (4 << 0) | (r << 3);
			asmidx(ctxt, a->scale, REG_NONE, base);
			*ctxt->andptr++ = v;
			return;
		}
		*ctxt->andptr++ = (2 << 6) | (4 << 0) | (r << 3);
		asmidx(ctxt, a->scale, REG_NONE, base);
		goto putrelv;
	}

	if(REG_AX <= base && base <= REG_DI) {
		if(a->index == REG_TLS) {
			memset(&rel, 0, sizeof rel);
			rel.type = R_TLS_IE;
			rel.siz = 4;
			rel.sym = nil;
			rel.add = v;
			v = 0;
		}
		if(v == 0 && rel.siz == 0 && base != REG_BP) {
			*ctxt->andptr++ = (0 << 6) | (reg[base] << 0) | (r << 3);
			return;
		}
		if(v >= -128 && v < 128 && rel.siz == 0)  {
			ctxt->andptr[0] = (1 << 6) | (reg[base] << 0) | (r << 3);
			ctxt->andptr[1] = v;
			ctxt->andptr += 2;
			return;
		}
		*ctxt->andptr++ = (2 << 6) | (reg[base] << 0) | (r << 3);
		goto putrelv;
	}
	goto bad;

putrelv:
	if(rel.siz != 0) {
		Reloc *r;
		
		if(rel.siz != 4) {
			ctxt->diag("bad rel");
			goto bad;
		}
		r = addrel(ctxt->cursym);
		*r = rel;
		r->off = ctxt->curp->pc + ctxt->andptr - ctxt->and;
	}

	put4(ctxt, v);
	return;

bad:
	ctxt->diag("asmand: bad address %D", a);
	return;
}

enum
{
	E = 0xff,
};

static uchar	ymovtab[] =
{
/* push */
	APUSHL,	Ycs,	Ynone,	0,	0x0e,E,0,0,
	APUSHL,	Yss,	Ynone,	0,	0x16,E,0,0,
	APUSHL,	Yds,	Ynone,	0,	0x1e,E,0,0,
	APUSHL,	Yes,	Ynone,	0,	0x06,E,0,0,
	APUSHL,	Yfs,	Ynone,	0,	0x0f,0xa0,E,0,
	APUSHL,	Ygs,	Ynone,	0,	0x0f,0xa8,E,0,

	APUSHW,	Ycs,	Ynone,	0,	Pe,0x0e,E,0,
	APUSHW,	Yss,	Ynone,	0,	Pe,0x16,E,0,
	APUSHW,	Yds,	Ynone,	0,	Pe,0x1e,E,0,
	APUSHW,	Yes,	Ynone,	0,	Pe,0x06,E,0,
	APUSHW,	Yfs,	Ynone,	0,	Pe,0x0f,0xa0,E,
	APUSHW,	Ygs,	Ynone,	0,	Pe,0x0f,0xa8,E,

/* pop */
	APOPL,	Ynone,	Yds,	0,	0x1f,E,0,0,
	APOPL,	Ynone,	Yes,	0,	0x07,E,0,0,
	APOPL,	Ynone,	Yss,	0,	0x17,E,0,0,
	APOPL,	Ynone,	Yfs,	0,	0x0f,0xa1,E,0,
	APOPL,	Ynone,	Ygs,	0,	0x0f,0xa9,E,0,

	APOPW,	Ynone,	Yds,	0,	Pe,0x1f,E,0,
	APOPW,	Ynone,	Yes,	0,	Pe,0x07,E,0,
	APOPW,	Ynone,	Yss,	0,	Pe,0x17,E,0,
	APOPW,	Ynone,	Yfs,	0,	Pe,0x0f,0xa1,E,
	APOPW,	Ynone,	Ygs,	0,	Pe,0x0f,0xa9,E,

/* mov seg */
	AMOVW,	Yes,	Yml,	1,	0x8c,0,0,0,
	AMOVW,	Ycs,	Yml,	1,	0x8c,1,0,0,
	AMOVW,	Yss,	Yml,	1,	0x8c,2,0,0,
	AMOVW,	Yds,	Yml,	1,	0x8c,3,0,0,
	AMOVW,	Yfs,	Yml,	1,	0x8c,4,0,0,
	AMOVW,	Ygs,	Yml,	1,	0x8c,5,0,0,

	AMOVW,	Yml,	Yes,	2,	0x8e,0,0,0,
	AMOVW,	Yml,	Ycs,	2,	0x8e,1,0,0,
	AMOVW,	Yml,	Yss,	2,	0x8e,2,0,0,
	AMOVW,	Yml,	Yds,	2,	0x8e,3,0,0,
	AMOVW,	Yml,	Yfs,	2,	0x8e,4,0,0,
	AMOVW,	Yml,	Ygs,	2,	0x8e,5,0,0,

/* mov cr */
	AMOVL,	Ycr0,	Yml,	3,	0x0f,0x20,0,0,
	AMOVL,	Ycr2,	Yml,	3,	0x0f,0x20,2,0,
	AMOVL,	Ycr3,	Yml,	3,	0x0f,0x20,3,0,
	AMOVL,	Ycr4,	Yml,	3,	0x0f,0x20,4,0,

	AMOVL,	Yml,	Ycr0,	4,	0x0f,0x22,0,0,
	AMOVL,	Yml,	Ycr2,	4,	0x0f,0x22,2,0,
	AMOVL,	Yml,	Ycr3,	4,	0x0f,0x22,3,0,
	AMOVL,	Yml,	Ycr4,	4,	0x0f,0x22,4,0,

/* mov dr */
	AMOVL,	Ydr0,	Yml,	3,	0x0f,0x21,0,0,
	AMOVL,	Ydr6,	Yml,	3,	0x0f,0x21,6,0,
	AMOVL,	Ydr7,	Yml,	3,	0x0f,0x21,7,0,

	AMOVL,	Yml,	Ydr0,	4,	0x0f,0x23,0,0,
	AMOVL,	Yml,	Ydr6,	4,	0x0f,0x23,6,0,
	AMOVL,	Yml,	Ydr7,	4,	0x0f,0x23,7,0,

/* mov tr */
	AMOVL,	Ytr6,	Yml,	3,	0x0f,0x24,6,0,
	AMOVL,	Ytr7,	Yml,	3,	0x0f,0x24,7,0,

	AMOVL,	Yml,	Ytr6,	4,	0x0f,0x26,6,E,
	AMOVL,	Yml,	Ytr7,	4,	0x0f,0x26,7,E,

/* lgdt, sgdt, lidt, sidt */
	AMOVL,	Ym,	Ygdtr,	4,	0x0f,0x01,2,0,
	AMOVL,	Ygdtr,	Ym,	3,	0x0f,0x01,0,0,
	AMOVL,	Ym,	Yidtr,	4,	0x0f,0x01,3,0,
	AMOVL,	Yidtr,	Ym,	3,	0x0f,0x01,1,0,

/* lldt, sldt */
	AMOVW,	Yml,	Yldtr,	4,	0x0f,0x00,2,0,
	AMOVW,	Yldtr,	Yml,	3,	0x0f,0x00,0,0,

/* lmsw, smsw */
	AMOVW,	Yml,	Ymsw,	4,	0x0f,0x01,6,0,
	AMOVW,	Ymsw,	Yml,	3,	0x0f,0x01,4,0,

/* ltr, str */
	AMOVW,	Yml,	Ytask,	4,	0x0f,0x00,3,0,
	AMOVW,	Ytask,	Yml,	3,	0x0f,0x00,1,0,

/* load full pointer */
	AMOVL,	Yml,	Ycol,	5,	0,0,0,0,
	AMOVW,	Yml,	Ycol,	5,	Pe,0,0,0,

/* double shift */
	ASHLL,	Ycol,	Yml,	6,	0xa4,0xa5,0,0,
	ASHRL,	Ycol,	Yml,	6,	0xac,0xad,0,0,

/* extra imul */
	AIMULW,	Yml,	Yrl,	7,	Pq,0xaf,0,0,
	AIMULL,	Yml,	Yrl,	7,	Pm,0xaf,0,0,

/* load TLS base pointer */
	AMOVL,	Ytls,	Yrl,	8,	0,0,0,0,

	0
};

// byteswapreg returns a byte-addressable register (AX, BX, CX, DX)
// which is not referenced in a.
// If a is empty, it returns BX to account for MULB-like instructions
// that might use DX and AX.
static int
byteswapreg(Link *ctxt, Addr *a)
{
	int cana, canb, canc, cand;

	cana = canb = canc = cand = 1;

	if(a->type == TYPE_NONE)
		cana = cand = 0;

	if(a->type == TYPE_REG || ((a->type == TYPE_MEM || a->type == TYPE_ADDR) && a->name == NAME_NONE)) {
		switch(a->reg) {
		case REG_NONE:
			cana = cand = 0;
			break;
		case REG_AX:
		case REG_AL:
		case REG_AH:
			cana = 0;
			break;
		case REG_BX:
		case REG_BL:
		case REG_BH:
			canb = 0;
			break;
		case REG_CX:
		case REG_CL:
		case REG_CH:
			canc = 0;
			break;
		case REG_DX:
		case REG_DL:
		case REG_DH:
			cand = 0;
			break;
		}
	}
	if(a->type == TYPE_MEM || a->type == TYPE_ADDR) {
		switch(a->index) {
		case REG_AX:
			cana = 0;
			break;
		case REG_BX:
			canb = 0;
			break;
		case REG_CX:
			canc = 0;
			break;
		case REG_DX:
			cand = 0;
			break;
		}
	}
	if(cana)
		return REG_AX;
	if(canb)
		return REG_BX;
	if(canc)
		return REG_CX;
	if(cand)
		return REG_DX;

	ctxt->diag("impossible byte register");
	sysfatal("bad code");
	return 0;
}

static void
subreg(Prog *p, int from, int to)
{
	if(0 /* debug['Q'] */)
		print("\n%P	s/%R/%R/\n", p, from, to);

	if(p->from.reg == from) {
		p->from.reg = to;
		p->ft = 0;
	}
	if(p->to.reg == from) {
		p->to.reg = to;
		p->tt = 0;
	}

	if(p->from.index == from) {
		p->from.index = to;
		p->ft = 0;
	}
	if(p->to.index == from) {
		p->to.index = to;
		p->tt = 0;
	}

	if(0 /* debug['Q'] */)
		print("%P\n", p);
}

static int
mediaop(Link *ctxt, Optab *o, int op, int osize, int z)
{
	switch(op){
	case Pm:
	case Pe:
	case Pf2:
	case Pf3:
		if(osize != 1){
			if(op != Pm)
				*ctxt->andptr++ = op;
			*ctxt->andptr++ = Pm;
			op = o->op[++z];
			break;
		}
	default:
		if(ctxt->andptr == ctxt->and || ctxt->and[ctxt->andptr - ctxt->and - 1] != Pm)
			*ctxt->andptr++ = Pm;
		break;
	}
	*ctxt->andptr++ = op;
	return z;
}

static void
doasm(Link *ctxt, Prog *p)
{
	Optab *o;
	Prog *q, pp;
	uchar *t;
	int z, op, ft, tt, breg;
	int32 v, pre;
	Reloc rel, *r;
	Addr *a;
	
	ctxt->curp = p;	// TODO

	pre = prefixof(ctxt, &p->from);
	if(pre)
		*ctxt->andptr++ = pre;
	pre = prefixof(ctxt, &p->to);
	if(pre)
		*ctxt->andptr++ = pre;

	if(p->ft == 0)
		p->ft = oclass(ctxt, &p->from);
	if(p->tt == 0)
		p->tt = oclass(ctxt, &p->to);

	ft = p->ft * Ymax;
	tt = p->tt * Ymax;
	o = opindex[p->as];
	t = o->ytab;
	if(t == 0) {
		ctxt->diag("asmins: noproto %P", p);
		return;
	}
	for(z=0; *t; z+=t[3],t+=4)
		if(ycover[ft+t[0]])
		if(ycover[tt+t[1]])
			goto found;
	goto domov;

found:
	switch(o->prefix) {
	case Pq:	/* 16 bit escape and opcode escape */
		*ctxt->andptr++ = Pe;
		*ctxt->andptr++ = Pm;
		break;

	case Pf2:	/* xmm opcode escape */
	case Pf3:
		*ctxt->andptr++ = o->prefix;
		*ctxt->andptr++ = Pm;
		break;

	case Pm:	/* opcode escape */
		*ctxt->andptr++ = Pm;
		break;

	case Pe:	/* 16 bit escape */
		*ctxt->andptr++ = Pe;
		break;

	case Pb:	/* botch */
		break;
	}

	op = o->op[z];
	switch(t[2]) {
	default:
		ctxt->diag("asmins: unknown z %d %P", t[2], p);
		return;

	case Zpseudo:
		break;

	case Zlit:
		for(; op = o->op[z]; z++)
			*ctxt->andptr++ = op;
		break;

	case Zlitm_r:
		for(; op = o->op[z]; z++)
			*ctxt->andptr++ = op;
<<<<<<< HEAD
		asmand(ctxt, p, &p->from, reg[p->to.type]);
=======
		asmand(ctxt, p, &p->from, reg[p->to.reg]);
>>>>>>> b8fcae02
		break;

	case Zm_r:
		*ctxt->andptr++ = op;
<<<<<<< HEAD
		asmand(ctxt, p, &p->from, reg[p->to.type]);
=======
		asmand(ctxt, p, &p->from, reg[p->to.reg]);
>>>>>>> b8fcae02
		break;

	case Zm2_r:
		*ctxt->andptr++ = op;
		*ctxt->andptr++ = o->op[z+1];
<<<<<<< HEAD
		asmand(ctxt, p, &p->from, reg[p->to.type]);
=======
		asmand(ctxt, p, &p->from, reg[p->to.reg]);
>>>>>>> b8fcae02
		break;

	case Zm_r_xm:
		mediaop(ctxt, o, op, t[3], z);
<<<<<<< HEAD
		asmand(ctxt, p, &p->from, reg[p->to.type]);
=======
		asmand(ctxt, p, &p->from, reg[p->to.reg]);
>>>>>>> b8fcae02
		break;

	case Zm_r_i_xm:
		mediaop(ctxt, o, op, t[3], z);
<<<<<<< HEAD
		asmand(ctxt, p, &p->from, reg[p->to.type]);
=======
		asmand(ctxt, p, &p->from, reg[p->to.reg]);
>>>>>>> b8fcae02
		*ctxt->andptr++ = p->to.offset;
		break;

	case Zibm_r:
		while ((op = o->op[z++]) != 0)
			*ctxt->andptr++ = op;
<<<<<<< HEAD
		asmand(ctxt, p, &p->from, reg[p->to.type]);
=======
		asmand(ctxt, p, &p->from, reg[p->to.reg]);
>>>>>>> b8fcae02
		*ctxt->andptr++ = p->to.offset;
		break;

	case Zaut_r:
		*ctxt->andptr++ = 0x8d;	/* leal */
		if(p->from.type != TYPE_ADDR)
			ctxt->diag("asmins: Zaut sb type ADDR");
		p->from.type = TYPE_MEM;
		p->ft = 0;
<<<<<<< HEAD
		asmand(ctxt, p, &p->from, reg[p->to.type]);
		p->from.index = p->from.type;
		p->from.type = D_ADDR;
=======
		asmand(ctxt, p, &p->from, reg[p->to.reg]);
		p->from.type = TYPE_ADDR;
>>>>>>> b8fcae02
		p->ft = 0;
		break;

	case Zm_o:
		*ctxt->andptr++ = op;
		asmand(ctxt, p, &p->from, o->op[z+1]);
		break;

	case Zr_m:
		*ctxt->andptr++ = op;
<<<<<<< HEAD
		asmand(ctxt, p, &p->to, reg[p->from.type]);
=======
		asmand(ctxt, p, &p->to, reg[p->from.reg]);
>>>>>>> b8fcae02
		break;

	case Zr_m_xm:
		mediaop(ctxt, o, op, t[3], z);
<<<<<<< HEAD
		asmand(ctxt, p, &p->to, reg[p->from.type]);
=======
		asmand(ctxt, p, &p->to, reg[p->from.reg]);
>>>>>>> b8fcae02
		break;

	case Zr_m_i_xm:
		mediaop(ctxt, o, op, t[3], z);
<<<<<<< HEAD
		asmand(ctxt, p, &p->to, reg[p->from.type]);
=======
		asmand(ctxt, p, &p->to, reg[p->from.reg]);
>>>>>>> b8fcae02
		*ctxt->andptr++ = p->from.offset;
		break;

	case Zcallindreg:
		r = addrel(ctxt->cursym);
		r->off = p->pc;
		r->type = R_CALLIND;
		r->siz = 0;
		// fallthrough
	case Zo_m:
		*ctxt->andptr++ = op;
		asmand(ctxt, p, &p->to, o->op[z+1]);
		break;

	case Zm_ibo:
		*ctxt->andptr++ = op;
		asmand(ctxt, p, &p->from, o->op[z+1]);
		*ctxt->andptr++ = vaddr(ctxt, p, &p->to, nil);
		break;

	case Zibo_m:
		*ctxt->andptr++ = op;
		asmand(ctxt, p, &p->to, o->op[z+1]);
		*ctxt->andptr++ = vaddr(ctxt, p, &p->from, nil);
		break;

	case Z_ib:
	case Zib_:
		if(t[2] == Zib_)
			a = &p->from;
		else
			a = &p->to;
		v = vaddr(ctxt, p, a, nil);
		*ctxt->andptr++ = op;
		*ctxt->andptr++ = v;
		break;

	case Zib_rp:
<<<<<<< HEAD
		*ctxt->andptr++ = op + reg[p->to.type];
=======
		*ctxt->andptr++ = op + reg[p->to.reg];
>>>>>>> b8fcae02
		*ctxt->andptr++ = vaddr(ctxt, p, &p->from, nil);
		break;

	case Zil_rp:
		*ctxt->andptr++ = op + reg[p->to.reg];
		if(o->prefix == Pe) {
			v = vaddr(ctxt, p, &p->from, nil);
			*ctxt->andptr++ = v;
			*ctxt->andptr++ = v>>8;
		}
		else
			relput4(ctxt, p, &p->from);
		break;

	case Zib_rr:
		*ctxt->andptr++ = op;
<<<<<<< HEAD
		asmand(ctxt, p, &p->to, reg[p->to.type]);
=======
		asmand(ctxt, p, &p->to, reg[p->to.reg]);
>>>>>>> b8fcae02
		*ctxt->andptr++ = vaddr(ctxt, p, &p->from, nil);
		break;

	case Z_il:
	case Zil_:
		if(t[2] == Zil_)
			a = &p->from;
		else
			a = &p->to;
		*ctxt->andptr++ = op;
		if(o->prefix == Pe) {
			v = vaddr(ctxt, p, a, nil);
			*ctxt->andptr++ = v;
			*ctxt->andptr++ = v>>8;
		}
		else
			relput4(ctxt, p, a);
		break;

	case Zm_ilo:
	case Zilo_m:
		*ctxt->andptr++ = op;
		if(t[2] == Zilo_m) {
			a = &p->from;
			asmand(ctxt, p, &p->to, o->op[z+1]);
		} else {
			a = &p->to;
			asmand(ctxt, p, &p->from, o->op[z+1]);
		}
		if(o->prefix == Pe) {
			v = vaddr(ctxt, p, a, nil);
			*ctxt->andptr++ = v;
			*ctxt->andptr++ = v>>8;
		}
		else
			relput4(ctxt, p, a);
		break;

	case Zil_rr:
		*ctxt->andptr++ = op;
<<<<<<< HEAD
		asmand(ctxt, p, &p->to, reg[p->to.type]);
=======
		asmand(ctxt, p, &p->to, reg[p->to.reg]);
>>>>>>> b8fcae02
		if(o->prefix == Pe) {
			v = vaddr(ctxt, p, &p->from, nil);
			*ctxt->andptr++ = v;
			*ctxt->andptr++ = v>>8;
		}
		else
			relput4(ctxt, p, &p->from);
		break;

	case Z_rp:
		*ctxt->andptr++ = op + reg[p->to.reg];
		break;

	case Zrp_:
		*ctxt->andptr++ = op + reg[p->from.reg];
		break;

	case Zclr:
		*ctxt->andptr++ = op;
<<<<<<< HEAD
		asmand(ctxt, p, &p->to, reg[p->to.type]);
=======
		asmand(ctxt, p, &p->to, reg[p->to.reg]);
>>>>>>> b8fcae02
		break;
	
	case Zcall:
		if(p->to.sym == nil) {
			ctxt->diag("call without target");
			sysfatal("bad code");
		}
		*ctxt->andptr++ = op;
		r = addrel(ctxt->cursym);
		r->off = p->pc + ctxt->andptr - ctxt->and;
		r->type = R_CALL;
		r->siz = 4;
		r->sym = p->to.sym;
		r->add = p->to.offset;
		put4(ctxt, 0);
		break;

	case Zbr:
	case Zjmp:
	case Zloop:
		if(p->to.sym != nil) {
			if(t[2] != Zjmp) {
				ctxt->diag("branch to ATEXT");
				sysfatal("bad code");
			}
			*ctxt->andptr++ = o->op[z+1];
			r = addrel(ctxt->cursym);
			r->off = p->pc + ctxt->andptr - ctxt->and;
			r->sym = p->to.sym;
			r->type = R_PCREL;
			r->siz = 4;
			put4(ctxt, 0);
			break;
		}

		// Assumes q is in this function.
		// Fill in backward jump now.
		q = p->pcond;
		if(q == nil) {
			ctxt->diag("jmp/branch/loop without target");
			sysfatal("bad code");
		}
		if(p->back & 1) {
			v = q->pc - (p->pc + 2);
			if(v >= -128) {
				if(p->as == AJCXZW)
					*ctxt->andptr++ = 0x67;
				*ctxt->andptr++ = op;
				*ctxt->andptr++ = v;
			} else if(t[2] == Zloop) {
				ctxt->diag("loop too far: %P", p);
			} else {
				v -= 5-2;
				if(t[2] == Zbr) {
					*ctxt->andptr++ = 0x0f;
					v--;
				}
				*ctxt->andptr++ = o->op[z+1];
				*ctxt->andptr++ = v;
				*ctxt->andptr++ = v>>8;
				*ctxt->andptr++ = v>>16;
				*ctxt->andptr++ = v>>24;
			}
			break;
		}

		// Annotate target; will fill in later.
		p->forwd = q->comefrom;
		q->comefrom = p;
		if(p->back & 2)	{ // short
			if(p->as == AJCXZW)
				*ctxt->andptr++ = 0x67;
			*ctxt->andptr++ = op;
			*ctxt->andptr++ = 0;
		} else if(t[2] == Zloop) {
			ctxt->diag("loop too far: %P", p);
		} else {
			if(t[2] == Zbr)
				*ctxt->andptr++ = 0x0f;
			*ctxt->andptr++ = o->op[z+1];
			*ctxt->andptr++ = 0;
			*ctxt->andptr++ = 0;
			*ctxt->andptr++ = 0;
			*ctxt->andptr++ = 0;
		}
		break;

	case Zcallcon:
	case Zjmpcon:
		if(t[2] == Zcallcon)
			*ctxt->andptr++ = op;
		else
			*ctxt->andptr++ = o->op[z+1];
		r = addrel(ctxt->cursym);
		r->off = p->pc + ctxt->andptr - ctxt->and;
		r->type = R_PCREL;
		r->siz = 4;
		r->add = p->to.offset;
		put4(ctxt, 0);
		break;
	
	case Zcallind:
		*ctxt->andptr++ = op;
		*ctxt->andptr++ = o->op[z+1];
		r = addrel(ctxt->cursym);
		r->off = p->pc + ctxt->andptr - ctxt->and;
		r->type = R_ADDR;
		r->siz = 4;
		r->add = p->to.offset;
		r->sym = p->to.sym;
		put4(ctxt, 0);
		break;

	case Zbyte:
		v = vaddr(ctxt, p, &p->from, &rel);
		if(rel.siz != 0) {
			rel.siz = op;
			r = addrel(ctxt->cursym);
			*r = rel;
			r->off = p->pc + ctxt->andptr - ctxt->and;
		}
		*ctxt->andptr++ = v;
		if(op > 1) {
			*ctxt->andptr++ = v>>8;
			if(op > 2) {
				*ctxt->andptr++ = v>>16;
				*ctxt->andptr++ = v>>24;
			}
		}
		break;

	case Zmov:
		goto domov;
	}
	return;

domov:
	for(t=ymovtab; *t; t+=8)
		if(p->as == t[0])
		if(ycover[ft+t[1]])
		if(ycover[tt+t[2]])
			goto mfound;
bad:
	/*
	 * here, the assembly has failed.
	 * if its a byte instruction that has
	 * unaddressable registers, try to
	 * exchange registers and reissue the
	 * instruction with the operands renamed.
	 */
	pp = *p;
	z = p->from.reg;
	if(p->from.type == TYPE_REG && z >= REG_BP && z <= REG_DI) {
		if((breg = byteswapreg(ctxt, &p->to)) != REG_AX) {
			*ctxt->andptr++ = 0x87;			/* xchg lhs,bx */
			asmand(ctxt, p, &p->from, reg[breg]);
			subreg(&pp, z, breg);
			doasm(ctxt, &pp);
			*ctxt->andptr++ = 0x87;			/* xchg lhs,bx */
			asmand(ctxt, p, &p->from, reg[breg]);
		} else {
			*ctxt->andptr++ = 0x90 + reg[z];		/* xchg lsh,ax */
			subreg(&pp, z, REG_AX);
			doasm(ctxt, &pp);
			*ctxt->andptr++ = 0x90 + reg[z];		/* xchg lsh,ax */
		}
		return;
	}
	z = p->to.reg;
	if(p->to.type == TYPE_REG && z >= REG_BP && z <= REG_DI) {
		if((breg = byteswapreg(ctxt, &p->from)) != REG_AX) {
			*ctxt->andptr++ = 0x87;			/* xchg rhs,bx */
			asmand(ctxt, p, &p->to, reg[breg]);
			subreg(&pp, z, breg);
			doasm(ctxt, &pp);
			*ctxt->andptr++ = 0x87;			/* xchg rhs,bx */
			asmand(ctxt, p, &p->to, reg[breg]);
		} else {
			*ctxt->andptr++ = 0x90 + reg[z];		/* xchg rsh,ax */
			subreg(&pp, z, REG_AX);
			doasm(ctxt, &pp);
			*ctxt->andptr++ = 0x90 + reg[z];		/* xchg rsh,ax */
		}
		return;
	}
	ctxt->diag("doasm: notfound t2=%d from=%d to=%d %P", t[2], p->ft, p->tt, p);
	return;

mfound:
	switch(t[3]) {
	default:
		ctxt->diag("asmins: unknown mov %d %P", t[3], p);
		break;

	case 0:	/* lit */
		for(z=4; t[z]!=E; z++)
			*ctxt->andptr++ = t[z];
		break;

	case 1:	/* r,m */
		*ctxt->andptr++ = t[4];
		asmand(ctxt, p, &p->to, t[5]);
		break;

	case 2:	/* m,r */
		*ctxt->andptr++ = t[4];
		asmand(ctxt, p, &p->from, t[5]);
		break;

	case 3:	/* r,m - 2op */
		*ctxt->andptr++ = t[4];
		*ctxt->andptr++ = t[5];
		asmand(ctxt, p, &p->to, t[6]);
		break;

	case 4:	/* m,r - 2op */
		*ctxt->andptr++ = t[4];
		*ctxt->andptr++ = t[5];
		asmand(ctxt, p, &p->from, t[6]);
		break;

	case 5:	/* load full pointer, trash heap */
		if(t[4])
			*ctxt->andptr++ = t[4];
		switch(p->to.index) {
		default:
			goto bad;
		case REG_DS:
			*ctxt->andptr++ = 0xc5;
			break;
		case REG_SS:
			*ctxt->andptr++ = 0x0f;
			*ctxt->andptr++ = 0xb2;
			break;
		case REG_ES:
			*ctxt->andptr++ = 0xc4;
			break;
		case REG_FS:
			*ctxt->andptr++ = 0x0f;
			*ctxt->andptr++ = 0xb4;
			break;
		case REG_GS:
			*ctxt->andptr++ = 0x0f;
			*ctxt->andptr++ = 0xb5;
			break;
		}
<<<<<<< HEAD
		asmand(ctxt, p, &p->from, reg[p->to.type]);
=======
		asmand(ctxt, p, &p->from, reg[p->to.reg]);
>>>>>>> b8fcae02
		break;

	case 6:	/* double shift */
		switch(p->from.type) {
		default:
			goto bad;

		case TYPE_CONST:
			*ctxt->andptr++ = 0x0f;
			*ctxt->andptr++ = t[4];
			asmand(ctxt, p, &p->to, reg[p->from.index]);
			*ctxt->andptr++ = p->from.offset;
			break;
<<<<<<< HEAD
		case D_CL:
		case D_CX:
			*ctxt->andptr++ = 0x0f;
			*ctxt->andptr++ = t[5];
			asmand(ctxt, p, &p->to, reg[p->from.index]);
=======
		
		case TYPE_REG:
			switch(p->from.reg) {
			default:
				goto bad;
			case REG_CL:
			case REG_CX:
				*ctxt->andptr++ = 0x0f;
				*ctxt->andptr++ = t[5];
				asmand(ctxt, p, &p->to, reg[p->from.index]);
				break;
			}
>>>>>>> b8fcae02
			break;
		}
		break;

	case 7: /* imul rm,r */
		if(t[4] == Pq) {
			*ctxt->andptr++ = Pe;
			*ctxt->andptr++ = Pm;
		} else
			*ctxt->andptr++ = t[4];
		*ctxt->andptr++ = t[5];
<<<<<<< HEAD
		asmand(ctxt, p, &p->from, reg[p->to.type]);
=======
		asmand(ctxt, p, &p->from, reg[p->to.reg]);
>>>>>>> b8fcae02
		break;
	
	case 8: /* mov tls, r */
		// NOTE: The systems listed here are the ones that use the "TLS initial exec" model,
		// where you load the TLS base register into a register and then index off that
		// register to access the actual TLS variables. Systems that allow direct TLS access
		// are handled in prefixof above and should not be listed here.
		switch(ctxt->headtype) {
		default:
			sysfatal("unknown TLS base location for %s", headstr(ctxt->headtype));

		case Hlinux:
		case Hnacl:
			// ELF TLS base is 0(GS).
			pp.from = p->from;
			pp.from.type = TYPE_MEM;
			pp.from.reg = REG_GS;
			pp.from.offset = 0;
			pp.from.index = REG_NONE;
			pp.from.scale = 0;
			*ctxt->andptr++ = 0x65; // GS
			*ctxt->andptr++ = 0x8B;
<<<<<<< HEAD
			asmand(ctxt, p, &pp.from, reg[p->to.type]);
=======
			asmand(ctxt, p, &pp.from, reg[p->to.reg]);
>>>>>>> b8fcae02
			break;
		
		case Hplan9:
			if(ctxt->plan9privates == nil)
				ctxt->plan9privates = linklookup(ctxt, "_privates", 0);
			memset(&pp.from, 0, sizeof pp.from);
			pp.from.type = TYPE_MEM;
			pp.from.name = NAME_EXTERN;
			pp.from.sym = ctxt->plan9privates;
			pp.from.offset = 0;
			pp.from.index = REG_NONE;
			*ctxt->andptr++ = 0x8B;
<<<<<<< HEAD
			asmand(ctxt, p, &pp.from, reg[p->to.type]);
=======
			asmand(ctxt, p, &pp.from, reg[p->to.reg]);
>>>>>>> b8fcae02
			break;

		case Hwindows:
			// Windows TLS base is always 0x14(FS).
			pp.from = p->from;
			pp.from.type = TYPE_MEM;
			pp.from.reg = REG_FS;
			pp.from.offset = 0x14;
			pp.from.index = REG_NONE;
			pp.from.scale = 0;
			*ctxt->andptr++ = 0x64; // FS
			*ctxt->andptr++ = 0x8B;
<<<<<<< HEAD
			asmand(ctxt, p, &pp.from, reg[p->to.type]);
=======
			asmand(ctxt, p, &pp.from, reg[p->to.reg]);
>>>>>>> b8fcae02
			break;
		}
		break;
	}
}

static uchar naclret[] = {
	0x5d, // POPL BP
	// 0x8b, 0x7d, 0x00, // MOVL (BP), DI - catch return to invalid address, for debugging
	0x83, 0xe5, 0xe0,	// ANDL $~31, BP
	0xff, 0xe5, // JMP BP
};

static void
asmins(Link *ctxt, Prog *p)
{
	Reloc *r;

	ctxt->andptr = ctxt->and;
	
	if(p->as == AUSEFIELD) {
		r = addrel(ctxt->cursym);
		r->off = 0;
		r->sym = p->from.sym;
		r->type = R_USEFIELD;
		r->siz = 0;
		return;
	}

	if(ctxt->headtype == Hnacl) {
		switch(p->as) {
		case ARET:
			memmove(ctxt->andptr, naclret, sizeof naclret);
			ctxt->andptr += sizeof naclret;
			return;
		case ACALL:
		case AJMP:
			if(p->to.type == TYPE_REG && REG_AX <= p->to.reg && p->to.reg <= REG_DI) {
				*ctxt->andptr++ = 0x83;
				*ctxt->andptr++ = 0xe0 | (p->to.reg - REG_AX);
				*ctxt->andptr++ = 0xe0;
			}
			break;
		case AINT:
			*ctxt->andptr++ = 0xf4;
			return;
		}
	}

	doasm(ctxt, p);
	if(ctxt->andptr > ctxt->and+sizeof ctxt->and) {
		print("and[] is too short - %ld byte instruction\n", ctxt->andptr - ctxt->and);
		sysfatal("bad code");
	}
}<|MERGE_RESOLUTION|>--- conflicted
+++ resolved
@@ -1796,26 +1796,6 @@
 
 	v = a->offset;
 	rel.siz = 0;
-<<<<<<< HEAD
-	if(a->index != D_NONE && a->index != D_TLS) {
-		if(t < D_INDIR || t >= 2*D_INDIR) {
-			switch(t) {
-			default:
-				goto bad;
-			case D_STATIC:
-			case D_EXTERN:
-				t = D_NONE;
-				v = vaddr(ctxt, p, a, &rel);
-				break;
-			case D_AUTO:
-			case D_PARAM:
-				t = D_SP;
-				break;
-			}
-		} else
-			t -= D_INDIR;
-=======
->>>>>>> b8fcae02
 
 	switch(a->type) {
 	case TYPE_ADDR:
@@ -1885,35 +1865,10 @@
 		break;
 	}
 	
-<<<<<<< HEAD
-	scale = a->scale;
-	if(t < D_INDIR || t >= 2*D_INDIR) {
-		switch(a->type) {
-		default:
-			goto bad;
-		case D_STATIC:
-		case D_EXTERN:
-			t = D_NONE;
-			v = vaddr(ctxt, p, a, &rel);
-			break;
-		case D_AUTO:
-		case D_PARAM:
-			t = D_SP;
-			break;
-		}
-		scale = 1;
-	} else
-		t -= D_INDIR;
-	if(t == D_TLS)
-		v = vaddr(ctxt, p, a, &rel);
-
-	if(t == D_NONE || (D_CS <= t && t <= D_GS) || t == D_TLS) {
-=======
 	if(base == REG_TLS)
 		v = vaddr(ctxt, p, a, &rel);
 	
 	if(base == REG_NONE || (REG_CS <= base && base <= REG_GS) || base == REG_TLS) {
->>>>>>> b8fcae02
 		*ctxt->andptr++ = (0 << 6) | (5 << 0) | (r << 3);
 		goto putrelv;
 	}
@@ -2297,59 +2252,35 @@
 	case Zlitm_r:
 		for(; op = o->op[z]; z++)
 			*ctxt->andptr++ = op;
-<<<<<<< HEAD
-		asmand(ctxt, p, &p->from, reg[p->to.type]);
-=======
 		asmand(ctxt, p, &p->from, reg[p->to.reg]);
->>>>>>> b8fcae02
 		break;
 
 	case Zm_r:
 		*ctxt->andptr++ = op;
-<<<<<<< HEAD
-		asmand(ctxt, p, &p->from, reg[p->to.type]);
-=======
 		asmand(ctxt, p, &p->from, reg[p->to.reg]);
->>>>>>> b8fcae02
 		break;
 
 	case Zm2_r:
 		*ctxt->andptr++ = op;
 		*ctxt->andptr++ = o->op[z+1];
-<<<<<<< HEAD
-		asmand(ctxt, p, &p->from, reg[p->to.type]);
-=======
 		asmand(ctxt, p, &p->from, reg[p->to.reg]);
->>>>>>> b8fcae02
 		break;
 
 	case Zm_r_xm:
 		mediaop(ctxt, o, op, t[3], z);
-<<<<<<< HEAD
-		asmand(ctxt, p, &p->from, reg[p->to.type]);
-=======
 		asmand(ctxt, p, &p->from, reg[p->to.reg]);
->>>>>>> b8fcae02
 		break;
 
 	case Zm_r_i_xm:
 		mediaop(ctxt, o, op, t[3], z);
-<<<<<<< HEAD
-		asmand(ctxt, p, &p->from, reg[p->to.type]);
-=======
 		asmand(ctxt, p, &p->from, reg[p->to.reg]);
->>>>>>> b8fcae02
 		*ctxt->andptr++ = p->to.offset;
 		break;
 
 	case Zibm_r:
 		while ((op = o->op[z++]) != 0)
 			*ctxt->andptr++ = op;
-<<<<<<< HEAD
-		asmand(ctxt, p, &p->from, reg[p->to.type]);
-=======
 		asmand(ctxt, p, &p->from, reg[p->to.reg]);
->>>>>>> b8fcae02
 		*ctxt->andptr++ = p->to.offset;
 		break;
 
@@ -2359,14 +2290,8 @@
 			ctxt->diag("asmins: Zaut sb type ADDR");
 		p->from.type = TYPE_MEM;
 		p->ft = 0;
-<<<<<<< HEAD
-		asmand(ctxt, p, &p->from, reg[p->to.type]);
-		p->from.index = p->from.type;
-		p->from.type = D_ADDR;
-=======
 		asmand(ctxt, p, &p->from, reg[p->to.reg]);
 		p->from.type = TYPE_ADDR;
->>>>>>> b8fcae02
 		p->ft = 0;
 		break;
 
@@ -2377,29 +2302,17 @@
 
 	case Zr_m:
 		*ctxt->andptr++ = op;
-<<<<<<< HEAD
-		asmand(ctxt, p, &p->to, reg[p->from.type]);
-=======
 		asmand(ctxt, p, &p->to, reg[p->from.reg]);
->>>>>>> b8fcae02
 		break;
 
 	case Zr_m_xm:
 		mediaop(ctxt, o, op, t[3], z);
-<<<<<<< HEAD
-		asmand(ctxt, p, &p->to, reg[p->from.type]);
-=======
 		asmand(ctxt, p, &p->to, reg[p->from.reg]);
->>>>>>> b8fcae02
 		break;
 
 	case Zr_m_i_xm:
 		mediaop(ctxt, o, op, t[3], z);
-<<<<<<< HEAD
-		asmand(ctxt, p, &p->to, reg[p->from.type]);
-=======
 		asmand(ctxt, p, &p->to, reg[p->from.reg]);
->>>>>>> b8fcae02
 		*ctxt->andptr++ = p->from.offset;
 		break;
 
@@ -2438,11 +2351,7 @@
 		break;
 
 	case Zib_rp:
-<<<<<<< HEAD
-		*ctxt->andptr++ = op + reg[p->to.type];
-=======
 		*ctxt->andptr++ = op + reg[p->to.reg];
->>>>>>> b8fcae02
 		*ctxt->andptr++ = vaddr(ctxt, p, &p->from, nil);
 		break;
 
@@ -2459,11 +2368,7 @@
 
 	case Zib_rr:
 		*ctxt->andptr++ = op;
-<<<<<<< HEAD
-		asmand(ctxt, p, &p->to, reg[p->to.type]);
-=======
 		asmand(ctxt, p, &p->to, reg[p->to.reg]);
->>>>>>> b8fcae02
 		*ctxt->andptr++ = vaddr(ctxt, p, &p->from, nil);
 		break;
 
@@ -2504,11 +2409,7 @@
 
 	case Zil_rr:
 		*ctxt->andptr++ = op;
-<<<<<<< HEAD
-		asmand(ctxt, p, &p->to, reg[p->to.type]);
-=======
 		asmand(ctxt, p, &p->to, reg[p->to.reg]);
->>>>>>> b8fcae02
 		if(o->prefix == Pe) {
 			v = vaddr(ctxt, p, &p->from, nil);
 			*ctxt->andptr++ = v;
@@ -2528,11 +2429,7 @@
 
 	case Zclr:
 		*ctxt->andptr++ = op;
-<<<<<<< HEAD
-		asmand(ctxt, p, &p->to, reg[p->to.type]);
-=======
 		asmand(ctxt, p, &p->to, reg[p->to.reg]);
->>>>>>> b8fcae02
 		break;
 	
 	case Zcall:
@@ -2779,11 +2676,7 @@
 			*ctxt->andptr++ = 0xb5;
 			break;
 		}
-<<<<<<< HEAD
-		asmand(ctxt, p, &p->from, reg[p->to.type]);
-=======
 		asmand(ctxt, p, &p->from, reg[p->to.reg]);
->>>>>>> b8fcae02
 		break;
 
 	case 6:	/* double shift */
@@ -2797,13 +2690,6 @@
 			asmand(ctxt, p, &p->to, reg[p->from.index]);
 			*ctxt->andptr++ = p->from.offset;
 			break;
-<<<<<<< HEAD
-		case D_CL:
-		case D_CX:
-			*ctxt->andptr++ = 0x0f;
-			*ctxt->andptr++ = t[5];
-			asmand(ctxt, p, &p->to, reg[p->from.index]);
-=======
 		
 		case TYPE_REG:
 			switch(p->from.reg) {
@@ -2816,7 +2702,6 @@
 				asmand(ctxt, p, &p->to, reg[p->from.index]);
 				break;
 			}
->>>>>>> b8fcae02
 			break;
 		}
 		break;
@@ -2828,11 +2713,7 @@
 		} else
 			*ctxt->andptr++ = t[4];
 		*ctxt->andptr++ = t[5];
-<<<<<<< HEAD
-		asmand(ctxt, p, &p->from, reg[p->to.type]);
-=======
 		asmand(ctxt, p, &p->from, reg[p->to.reg]);
->>>>>>> b8fcae02
 		break;
 	
 	case 8: /* mov tls, r */
@@ -2855,11 +2736,7 @@
 			pp.from.scale = 0;
 			*ctxt->andptr++ = 0x65; // GS
 			*ctxt->andptr++ = 0x8B;
-<<<<<<< HEAD
-			asmand(ctxt, p, &pp.from, reg[p->to.type]);
-=======
 			asmand(ctxt, p, &pp.from, reg[p->to.reg]);
->>>>>>> b8fcae02
 			break;
 		
 		case Hplan9:
@@ -2872,11 +2749,7 @@
 			pp.from.offset = 0;
 			pp.from.index = REG_NONE;
 			*ctxt->andptr++ = 0x8B;
-<<<<<<< HEAD
-			asmand(ctxt, p, &pp.from, reg[p->to.type]);
-=======
 			asmand(ctxt, p, &pp.from, reg[p->to.reg]);
->>>>>>> b8fcae02
 			break;
 
 		case Hwindows:
@@ -2889,11 +2762,7 @@
 			pp.from.scale = 0;
 			*ctxt->andptr++ = 0x64; // FS
 			*ctxt->andptr++ = 0x8B;
-<<<<<<< HEAD
-			asmand(ctxt, p, &pp.from, reg[p->to.type]);
-=======
 			asmand(ctxt, p, &pp.from, reg[p->to.reg]);
->>>>>>> b8fcae02
 			break;
 		}
 		break;
